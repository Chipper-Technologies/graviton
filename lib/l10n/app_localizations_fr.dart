--- conflicted
+++ resolved
@@ -670,126 +670,6 @@
   String get privacyPolicyLabel => 'Politique de Confidentialité';
 
   @override
-<<<<<<< HEAD
-  String get helpAndObjectivesTitle => 'Aide et Objectifs';
-
-  @override
-  String get whatToDoTitle => 'Que Faire';
-
-  @override
-  String get whatToDoDescription =>
-      'Apprenez à naviguer et interagir avec la simulation gravitationnelle à trois corps.';
-
-  @override
-  String get getStarted => 'Commencer';
-
-  @override
-  String get objectivesTitle => 'Objectifs';
-
-  @override
-  String get objectivesDescription =>
-      'Explorez la dynamique fascinante des systèmes gravitationnels à trois corps et apprenez la mécanique orbitale.';
-
-  @override
-  String get quickStartTitle => 'Guide de Démarrage Rapide';
-
-  @override
-  String get quickStartDescription =>
-      'Commencez à explorer la simulation en sélectionnant un scénario, en ajustant les contrôles et en observant les interactions gravitationnelles.';
-
-  @override
-  String get showHelpTooltip => 'Afficher l\'Aide';
-
-  @override
-  String get tutorialButton => 'Tutoriel';
-
-  @override
-  String get resetTutorialButton => 'Réinitialiser le Tutoriel';
-
-  @override
-  String get tutorialComingSoon =>
-      'Fonctionnalité de tutoriel bientôt disponible !';
-
-  @override
-  String get tutorialResetMessage => 'État du tutoriel réinitialisé !';
-
-  @override
-  String get tutorialOverlayTitle => 'Tutoriel Bientôt Disponible !';
-
-  @override
-  String get tutorialOverlayDescription =>
-      'La fonctionnalité de tutoriel interactif sera disponible dans une mise à jour future.';
-
-  @override
-  String get continueButton => 'Continuer';
-
-  @override
-  String get objectives1 =>
-      'Understand gravitational interactions between three bodies';
-
-  @override
-  String get objectives2 =>
-      'Observe orbital mechanics and chaos theory in action';
-
-  @override
-  String get objectives3 => 'Experiment with different initial conditions';
-
-  @override
-  String get objectives4 =>
-      'Learn about Lagrange points and stable configurations';
-
-  @override
-  String get objectives5 =>
-      'Explore how small changes lead to dramatically different outcomes';
-
-  @override
-  String get objectives6 =>
-      'Develop intuition for N-body gravitational systems';
-
-  @override
-  String get quickStart1 =>
-      'Select a scenario from the menu to start with predefined conditions';
-
-  @override
-  String get quickStart2 =>
-      'Use play/pause controls to start and stop the simulation';
-
-  @override
-  String get quickStart3 =>
-      'Adjust simulation speed to observe at different time scales';
-
-  @override
-  String get quickStart4 => 'Toggle trails to see orbital paths over time';
-
-  @override
-  String get quickStart5 =>
-      'Tap bodies to select and view detailed information';
-
-  @override
-  String get quickStart6 =>
-      'Experiment with different settings to explore various outcomes';
-
-  @override
-  String get moreOptionsTooltip => 'Plus d\'options';
-
-  @override
-  String get exploreScenarios => 'Explorer différents scénarios';
-
-  @override
-  String get physicsSettingsTitle => 'Paramètres de Physique';
-
-  @override
-  String get customParametersActive => 'Paramètres personnalisés actifs';
-
-  @override
-  String get advancedSimulationParameters => 'Paramètres de simulation avancés';
-
-  @override
-  String get visualBehaviorOptions => 'Options visuelles et de comportement';
-
-  @override
-  String get tutorialObjectives => 'Tutoriel et objectifs';
-=======
   String get tutorialWelcomeTitle => 'Bienvenue dans Graviton !';
 
   @override
@@ -945,5 +825,4 @@
   String copiedToClipboard(String text) {
     return 'Copié dans le presse-papiers : $text';
   }
->>>>>>> 03c0805d
 }