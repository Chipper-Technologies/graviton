// ignore: unused_import
import 'package:intl/intl.dart' as intl;
import 'app_localizations.dart';

// ignore_for_file: type=lint

/// The translations for Spanish Castilian (`es`).
class AppLocalizationsEs extends AppLocalizations {
  AppLocalizationsEs([String locale = 'es']) : super(locale);

  @override
  String get appTitle => 'Graviton';

  @override
  String get playButton => 'Reproducir';

  @override
  String get pauseButton => 'Pausar';

  @override
  String get resetButton => 'Reiniciar';

  @override
  String get speedLabel => 'Velocidad';

  @override
  String get trailsLabel => 'Rastros';

  @override
  String get warmTrails => '🔥 Cálido';

  @override
  String get coolTrails => '❄️ Frío';

  @override
  String get toggleStatsTooltip => 'Alternar Estadísticas';

  @override
  String get toggleLabelsTooltip => 'Alternar Etiquetas de Cuerpos';

  @override
  String get showLabelsDescription =>
      'Mostrar nombres de cuerpos celestes en la simulación';

  @override
  String get offScreenIndicatorsTitle => 'Indicadores Fuera de Pantalla';

  @override
  String get offScreenIndicatorsDescription =>
      'Mostrar flechas apuntando a objetos fuera del área visible';

  @override
  String get autoRotateTooltip => 'Rotación Automática';

  @override
  String get centerViewTooltip => 'Centrar Vista';

  @override
  String get focusOnNearestTooltip => 'Enfocar en el Cuerpo Más Cercano';

  @override
  String get followObjectTooltip => 'Seguir Objeto Seleccionado';

  @override
  String get stopFollowingTooltip => 'Dejar de Seguir Objeto';

  @override
  String get selectObjectToFollowTooltip => 'Seleccionar Objeto para Seguir';

  @override
  String get settingsTitle => 'Configuración';

  @override
  String get settingsTooltip => 'Configuración';

  @override
  String get selectScenarioTooltip => 'Seleccionar Escenario';

  @override
  String get showTrails => 'Mostrar Rastros';

  @override
  String get showTrailsDescription =>
      'Mostrar estelas de movimiento detrás de los objetos';

  @override
  String get showOrbitalPaths => 'Mostrar Trayectorias Orbitales';

  @override
  String get showOrbitalPathsDescription =>
      'Mostrar trayectorias orbitales predichas en escenarios con órbitas estables';

  @override
  String get dualOrbitalPaths => 'Trayectorias Orbitales Duales';

  @override
  String get dualOrbitalPathsDescription =>
      'Mostrar tanto trayectorias orbitales circulares ideales como elípticas reales';

  @override
  String get trailColorLabel => 'Color de Rastro';

  @override
  String get closeButton => 'Cerrar';

  @override
  String get simulationStats => 'Estadísticas de Simulación';

  @override
  String get stepsLabel => 'Pasos';

  @override
  String get timeLabel => 'Tiempo';

  @override
  String get earthYearsLabel => 'Años Terrestres';

  @override
  String get speedStatsLabel => 'Velocidad';

  @override
  String get bodiesLabel => 'Cuerpos';

  @override
  String get statusLabel => 'Estado';

  @override
  String get statusRunning => 'Ejecutándose';

  @override
  String get statusPaused => 'Pausado';

  @override
  String get cameraLabel => 'Cámara';

  @override
  String get distanceLabel => 'Distancia';

  @override
  String get autoRotateLabel => 'Rotación automática';

  @override
  String get autoRotateOn => 'Activado';

  @override
  String get autoRotateOff => 'Desactivado';

  @override
  String get cameraControlsLabel => 'Controles de Cámara';

  @override
  String get invertPitchControlsLabel => 'Invertir Controles de Inclinación';

  @override
  String get invertPitchControlsDescription =>
      'Invertir la dirección de arrastre arriba/abajo';

  @override
  String get marketingLabel => 'Marketing';

  @override
  String stepsCount(int count) {
    final intl.NumberFormat countNumberFormat =
        intl.NumberFormat.decimalPattern(localeName);
    final String countString = countNumberFormat.format(count);

    return '$countString';
  }

  @override
  String timeFormatted(String time) {
    return '${time}s';
  }

  @override
  String earthYearsFormatted(String years) {
    return '$years años';
  }

  @override
  String speedFormatted(String speed) {
    return '${speed}x';
  }

  @override
  String bodiesCount(int count) {
    return '$count';
  }

  @override
  String distanceFormatted(String distance) {
    return '$distance';
  }

  @override
  String get scenarioSelectionTitle => 'Seleccionar Escenario';

  @override
  String get cancel => 'Cancelar';

  @override
  String get bodies => 'cuerpos';

  @override
  String get scenarioRandom => 'Sistema Aleatorio';

  @override
  String get scenarioRandomDescription =>
      'Sistema caótico de tres cuerpos generado aleatoriamente con dinámica impredecible';

  @override
  String get scenarioEarthMoonSun => 'Tierra-Luna-Sol';

  @override
  String get scenarioEarthMoonSunDescription =>
      'Simulación educativa de nuestro familiar sistema Tierra-Luna-Sol';

  @override
  String get scenarioBinaryStars => 'Estrellas Binarias';

  @override
  String get scenarioBinaryStarsDescription =>
      'Dos estrellas masivas orbitándose mutuamente con planetas circumbinarios';

  @override
  String get scenarioAsteroidBelt => 'Cinturón de Asteroides';

  @override
  String get scenarioAsteroidBeltDescription =>
      'Estrella central rodeada por un cinturón de asteroides rocosos y escombros';

  @override
  String get scenarioGalaxyFormation => 'Formación de Galaxia';

  @override
  String get scenarioGalaxyFormationDescription =>
      'Observa cómo la materia se organiza en estructuras espirales alrededor de un agujero negro central';

  @override
  String get scenarioPlanetaryRings => 'Anillos Planetarios';

  @override
  String get scenarioPlanetaryRingsDescription =>
      'Dinámica del sistema de anillos alrededor de un planeta masivo como Saturno';

  @override
  String get scenarioSolarSystem => 'Sistema Solar';

  @override
  String get scenarioSolarSystemDescription =>
      'Versión simplificada de nuestro sistema solar con planetas interiores y exteriores';

  @override
  String get habitabilityLabel => 'Habitabilidad';

  @override
  String get habitableZonesLabel => 'Zonas Habitables';

  @override
  String get habitabilityIndicatorsLabel => 'Estado del Planeta';

  @override
  String get habitabilityHabitable => 'Habitable';

  @override
  String get habitabilityTooHot => 'Demasiado Caliente';

  @override
  String get habitabilityTooCold => 'Demasiado Frío';

  @override
  String get habitabilityUnknown => 'Desconocido';

  @override
  String get toggleHabitableZonesTooltip => 'Alternar Zonas Habitables';

  @override
  String get toggleHabitabilityIndicatorsTooltip =>
      'Alternar Estado de Habitabilidad del Planeta';

  @override
  String get habitableZonesDescription =>
      'Mostrar zonas coloreadas alrededor de estrellas indicando regiones habitables';

  @override
  String get habitabilityIndicatorsDescription =>
      'Mostrar anillos de estado codificados por color alrededor de planetas basados en su habitabilidad';

  @override
  String get aboutDialogTitle => 'Acerca de';

  @override
  String get appDescription =>
      'Una simulación de física que explora la dinámica gravitacional y la mecánica orbital. Experimenta la belleza y complejidad del movimiento celestial a través de visualización 3D interactiva.';

  @override
  String get authorLabel => 'Autor';

  @override
  String get websiteLabel => 'Sitio Web';

  @override
  String get aboutButtonTooltip => 'Acerca de';

  @override
  String get appNameGraviton => 'Graviton';

  @override
  String get versionLabel => 'Versión';

  @override
  String get loadingVersion => 'Cargando versión...';

  @override
  String get companyName => 'Chipper Technologies, LLC';

  @override
  String get gravityWellsLabel => 'Pozos Gravitacionales';

  @override
  String get gravityWellsDescription =>
      'Mostrar la intensidad del campo gravitacional alrededor de objetos';

  @override
  String get languageLabel => 'Idioma';

  @override
  String get languageDescription => 'Cambiar el idioma de la aplicación';

  @override
  String get languageSystem => 'Predeterminado del Sistema';

  @override
  String get languageEnglish => 'English';

  @override
  String get languageGerman => 'Deutsch';

  @override
  String get languageSpanish => 'Español';

  @override
  String get languageFrench => 'Français';

  @override
  String get languageChinese => '中文';

  @override
  String get languageJapanese => '日本語';

  @override
  String get languageKorean => '한국어';

  @override
  String get bodyAlpha => 'Alfa';

  @override
  String get bodyBeta => 'Beta';

  @override
  String get bodyGamma => 'Gama';

  @override
  String get bodyRockyPlanet => 'Planeta Rocoso';

  @override
  String get bodyEarthLike => 'Tipo Tierra';

  @override
  String get bodySuperEarth => 'Supertierra';

  @override
  String get bodySun => 'Sol';

  @override
  String get bodyEarth => 'Tierra';

  @override
  String get bodyMoon => 'Luna';

  @override
  String get bodyStarA => 'Estrella A';

  @override
  String get bodyStarB => 'Estrella B';

  @override
  String get bodyPlanetP => 'Planeta P';

  @override
  String get bodyMoonM => 'Luna M';

  @override
  String get bodyCentralStar => 'Estrella Central';

  @override
  String bodyAsteroid(int number) {
    return 'Asteroide $number';
  }

  @override
  String get bodyBlackHole => 'Agujero Negro';

  @override
  String bodyStar(int number) {
    return 'Estrella $number';
  }

  @override
  String get bodyRingedPlanet => 'Planeta con Anillos';

  @override
  String bodyRing(int number) {
    return 'Anillo $number';
  }

  @override
  String get bodyMercury => 'Mercurio';

  @override
  String get bodyVenus => 'Venus';

  @override
  String get bodyMars => 'Marte';

  @override
  String get bodyJupiter => 'Júpiter';

  @override
  String get bodySaturn => 'Saturno';

  @override
  String get bodyUranus => 'Urano';

  @override
  String get bodyNeptune => 'Neptuno';

  @override
  String get bodyInnerPlanet => 'Planeta Interior';

  @override
  String get bodyOuterPlanet => 'Planeta Exterior';

  @override
  String get educationalFocusChaoticDynamics => 'dinámicas caóticas';

  @override
  String get educationalFocusRealWorldSystem => 'sistema del mundo real';

  @override
  String get educationalFocusBinaryOrbits => 'órbitas binarias';

  @override
  String get educationalFocusManyBodyDynamics => 'dinámicas de muchos cuerpos';

  @override
  String get educationalFocusStructureFormation => 'formación de estructuras';

  @override
  String get educationalFocusPlanetaryMotion => 'movimiento planetario';

  @override
  String get updateRequiredTitle => 'Actualización requerida';

  @override
  String get updateRequiredMessage =>
      'Una versión más reciente de esta aplicación está disponible. Por favor actualice para continuar usando la aplicación con las últimas características y mejoras.';

  @override
  String get updateRequiredWarning => 'Esta versión ya no es compatible.';

  @override
  String get updateNow => 'Actualizar ahora';

  @override
  String get updateLater => 'Más tarde';

  @override
  String get versionStatusCurrent => 'Actual';

  @override
  String get versionStatusBeta => 'Beta';

  @override
  String get versionStatusOutdated => 'Desactualizado';

  @override
  String get maintenanceTitle => 'Mantenimiento';

  @override
  String get newsTitle => 'Noticias';

  @override
  String get emergencyNotificationTitle => 'Aviso Importante';

  @override
  String get ok => 'OK';

  @override
  String get screenshotMode => 'Modo de Captura';

  @override
  String get screenshotModeSubtitle =>
      'Activar escenas predefinidas para capturas de marketing';

  @override
  String get hideUIInScreenshotMode => 'Ocultar Navegación';

  @override
  String get hideUIInScreenshotModeSubtitle =>
      'Ocultar barra de aplicación, navegación inferior y copyright cuando el modo captura esté activo';

  @override
  String get scenePreset => 'Escena Predefinida';

  @override
  String get previousPreset => 'Escena anterior';

  @override
  String get nextPreset => 'Escena siguiente';

  @override
  String get applyScene => 'Aplicar Escena';

  @override
  String appliedPreset(String presetName) {
    return 'Escena aplicada: $presetName';
  }

  @override
  String get deactivate => 'Desactivar';

  @override
  String get sceneActive => 'Escena activa - simulación pausada para captura';

  @override
  String get presetGalaxyFormationOverview =>
      'Vista General de Formación Galáctica';

  @override
  String get presetGalaxyFormationOverviewDesc =>
      'Vista amplia de la formación de galaxia espiral con fondo cósmico';

  @override
  String get presetGalaxyCoreDetail => 'Detalle del Núcleo Galáctico';

  @override
  String get presetGalaxyCoreDetailDesc =>
      'Primer plano del brillante centro galáctico con disco de acreción';

  @override
  String get presetGalaxyBlackHole => 'Agujero Negro Galáctico';

  @override
  String get presetGalaxyBlackHoleDesc =>
      'Vista cercana del agujero negro supermasivo en el centro galáctico';

  @override
  String get presetCompleteSolarSystem => 'Sistema Solar Completo';

  @override
  String get presetCompleteSolarSystemDesc =>
      'Todos los planetas visibles con hermosas órbitas';

  @override
  String get presetInnerSolarSystem => 'Sistema Solar Interior';

  @override
  String get presetInnerSolarSystemDesc =>
      'Primer plano de Mercurio, Venus, Tierra y Marte con indicador de zona habitable';

  @override
  String get presetEarthView => 'Vista de la Tierra';

  @override
  String get presetEarthViewDesc =>
      'Perspectiva cercana de la Tierra con detalle atmosférico';

  @override
  String get presetSaturnRings => 'Anillos Majestuosos de Saturno';

  @override
  String get presetSaturnRingsDesc =>
      'Primer plano de Saturno con sistema de anillos detallado';

  @override
  String get presetEarthMoonSystem => 'Sistema Tierra-Luna';

  @override
  String get presetEarthMoonSystemDesc =>
      'Tierra y Luna con mecánica orbital visible';

  @override
  String get presetBinaryStarDrama => 'Drama de Estrella Binaria';

  @override
  String get presetBinaryStarDramaDesc =>
      'Vista frontal de dos estrellas masivas en danza gravitacional';

  @override
  String get presetBinaryStarPlanetMoon => 'Planeta y Luna de Estrella Binaria';

  @override
  String get presetBinaryStarPlanetMoonDesc =>
      'Planeta y luna orbitando en sistema binario caótico';

  @override
  String get presetAsteroidBeltChaos => 'Caos del Cinturón de Asteroides';

  @override
  String get presetAsteroidBeltChaosDesc =>
      'Campo denso de asteroides con efectos gravitacionales';

  @override
  String get presetThreeBodyBallet => 'Ballet de Tres Cuerpos';

  @override
  String get presetThreeBodyBalletDesc =>
      'Problema clásico de tres cuerpos en movimiento elegante';

  @override
  String get scenarioLearnEmoji => '🎯';

  @override
  String get scenarioBestEmoji => '⭐';

  @override
  String get scenarioLearnSolar =>
      'Aprende: Movimiento planetario, mecánica orbital, cuerpos celestes familiares';

  @override
  String get scenarioBestSolar =>
      'Ideal para: Principiantes, entusiastas de la astronomía';

  @override
  String get scenarioLearnEarthMoon =>
      'Aprende: Dinámicas de tres cuerpos, mecánica lunar, fuerzas de marea';

  @override
  String get scenarioBestEarthMoon =>
      'Ideal para: Entender el sistema Tierra-Luna';

  @override
  String get scenarioLearnBinary =>
      'Aprende: Evolución estelar, sistemas binarios, gravedad extrema';

  @override
  String get scenarioBestBinary => 'Ideal para: Exploración avanzada de física';

  @override
  String get scenarioLearnThreeBody =>
      'Aprende: Teoría del caos, movimiento impredecible, sistemas inestables';

  @override
  String get scenarioBestThreeBody =>
      'Ideal para: Entusiastas de la física matemática';

  @override
  String get scenarioLearnRandom =>
      'Aprende: Descubre configuraciones desconocidas, física experimental';

  @override
  String get scenarioBestRandom => 'Ideal para: Exploración y experimentación';

  @override
  String get privacyPolicyLabel => 'Política de Privacidad';

  @override
<<<<<<< HEAD
  String get helpAndObjectivesTitle => 'Ayuda y Objetivos';

  @override
  String get whatToDoTitle => 'Qué Hacer';

  @override
  String get whatToDoDescription =>
      'Aprende a navegar e interactuar con la simulación gravitacional de tres cuerpos.';

  @override
  String get getStarted => 'Comenzar';

  @override
  String get objectivesTitle => 'Objetivos';

  @override
  String get objectivesDescription =>
      'Explora la fascinante dinámica de los sistemas gravitacionales de tres cuerpos y aprende sobre mecánica orbital.';

  @override
  String get quickStartTitle => 'Guía de Inicio Rápido';

  @override
  String get quickStartDescription =>
      'Comienza a explorar la simulación seleccionando un escenario, ajustando controles y observando interacciones gravitacionales.';

  @override
  String get showHelpTooltip => 'Mostrar Ayuda';

  @override
  String get tutorialButton => 'Tutorial';

  @override
  String get resetTutorialButton => 'Reiniciar Tutorial';

  @override
  String get tutorialComingSoon =>
      '¡La funcionalidad del tutorial llegará pronto!';

  @override
  String get tutorialResetMessage => '¡Estado del tutorial reiniciado!';

  @override
  String get tutorialOverlayTitle => '¡Tutorial Próximamente!';

  @override
  String get tutorialOverlayDescription =>
      'La funcionalidad tutorial interactiva estará disponible en una actualización futura.';

  @override
  String get continueButton => 'Continuar';

  @override
  String get objectives1 =>
      'Understand gravitational interactions between three bodies';

  @override
  String get objectives2 =>
      'Observe orbital mechanics and chaos theory in action';

  @override
  String get objectives3 => 'Experiment with different initial conditions';

  @override
  String get objectives4 =>
      'Learn about Lagrange points and stable configurations';

  @override
  String get objectives5 =>
      'Explore how small changes lead to dramatically different outcomes';

  @override
  String get objectives6 =>
      'Develop intuition for N-body gravitational systems';

  @override
  String get quickStart1 =>
      'Select a scenario from the menu to start with predefined conditions';

  @override
  String get quickStart2 =>
      'Use play/pause controls to start and stop the simulation';

  @override
  String get quickStart3 =>
      'Adjust simulation speed to observe at different time scales';

  @override
  String get quickStart4 => 'Toggle trails to see orbital paths over time';

  @override
  String get quickStart5 =>
      'Tap bodies to select and view detailed information';

  @override
  String get quickStart6 =>
      'Experiment with different settings to explore various outcomes';

  @override
  String get moreOptionsTooltip => 'Más opciones';

  @override
  String get exploreScenarios => 'Explorar diferentes escenarios';

  @override
  String get physicsSettingsTitle => 'Configuración de Física';

  @override
  String get customParametersActive => 'Parámetros personalizados activos';

  @override
  String get advancedSimulationParameters =>
      'Parámetros avanzados de simulación';

  @override
  String get visualBehaviorOptions => 'Opciones visuales y de comportamiento';

  @override
  String get tutorialObjectives => 'Tutorial y objetivos';
=======
  String get tutorialWelcomeTitle => '¡Bienvenido a Graviton!';

  @override
  String get tutorialWelcomeDescription =>
      '¡Bienvenido a Graviton, tu ventana al fascinante mundo de la física gravitacional! Esta aplicación te permite explorar cómo los cuerpos celestes interactúan a través de la gravedad, creando hermosas danzas orbitales a través del espacio y el tiempo.';

  @override
  String get tutorialObjectivesTitle => '¿Qué puedes hacer?';

  @override
  String get tutorialObjectivesDescription =>
      '• Observar mecánica orbital realista\n• Explorar diferentes escenarios astronómicos\n• Experimentar con interacciones gravitacionales\n• Ver colisiones y fusiones\n• Aprender sobre movimiento planetario\n• Descubrir dinámicas caóticas de tres cuerpos';

  @override
  String get tutorialControlsTitle => 'Controles Básicos';

  @override
  String get tutorialControlsDescription =>
      'Usa los controles superiores para Reproducir/Pausar la simulación, Reiniciar para nuevos escenarios, y ajustar la Velocidad de simulación. El botón de Configuración te permite personalizar rastros y otras opciones visuales.';

  @override
  String get tutorialCameraTitle => 'Controles de Cámara';

  @override
  String get tutorialCameraDescription =>
      'Arrastra para rotar la vista, pellizca para hacer zoom, y usa los botones inferiores para centrar la vista o seguir objetos específicos. Toca cualquier cuerpo celeste para seleccionarlo y seguir su movimiento.';

  @override
  String get tutorialScenariosTitle => 'Explorar Escenarios';

  @override
  String get tutorialScenariosDescription =>
      'Toca el botón de escenario en la parte inferior para explorar diferentes configuraciones: desde nuestro sistema solar hasta sistemas estelares exóticos y problemas clásicos de tres cuerpos. Cada escenario ofrece perspectivas únicas sobre la mecánica gravitacional.';

  @override
  String get tutorialExploreTitle => '¡Comienza a Explorar!';

  @override
  String get tutorialExploreDescription =>
      '¡Ahora estás listo para explorar el cosmos! Experimenta con diferentes escenarios, ajusta configuraciones, y observa cómo la gravedad da forma al baile de los cuerpos celestes. ¡Que disfrutes tu viaje a través del universo!';

  @override
  String get skipTutorial => 'Saltar Tutorial';

  @override
  String get previous => 'Anterior';

  @override
  String get next => 'Siguiente';

  @override
  String get getStarted => 'Comenzar';

  @override
  String get showTutorialTooltip => 'Mostrar Tutorial';

  @override
  String get helpAndObjectivesTitle => 'Ayuda y Objetivos';

  @override
  String get whatToDoTitle => '¿Qué hacer?';

  @override
  String get whatToDoDescription =>
      'Explora los controles, experimenta con diferentes escenarios, y observa cómo la gravedad afecta el movimiento de los objetos celestes.';

  @override
  String get objectivesTitle => 'Objetivos';

  @override
  String get objectives1 => 'Comprender cómo la gravedad da forma al cosmos';

  @override
  String get objectives2 => 'Observar sistemas orbitales estables vs. caóticos';

  @override
  String get objectives3 =>
      'Aprender por qué los planetas se mueven en órbitas elípticas';

  @override
  String get objectives4 => 'Descubrir cómo interactúan las estrellas binarias';

  @override
  String get objectives5 => 'Ver qué sucede cuando los objetos colisionan';

  @override
  String get objectives6 =>
      'Apreciar la complejidad del problema de tres cuerpos';

  @override
  String get quickStartTitle => 'Inicio Rápido';

  @override
  String get quickStart1 =>
      'Elige un escenario (Sistema Solar recomendado para principiantes)';

  @override
  String get quickStart2 => 'Presiona Play para iniciar la simulación';

  @override
  String get quickStart3 =>
      'Arrastra para rotar tu vista, pellizca para hacer zoom';

  @override
  String get quickStart4 =>
      'Toca el deslizador de Velocidad para controlar el tiempo';

  @override
  String get quickStart5 =>
      'Prueba Reiniciar para nuevas configuraciones aleatorias';

  @override
  String get quickStart6 =>
      'Activa Rastros para ver las trayectorias orbitales';

  @override
  String get objectivesDescription =>
      '• Comprender cómo la gravedad da forma al cosmos\n• Observar sistemas orbitales estables vs. caóticos\n• Aprender por qué los planetas se mueven en órbitas elípticas\n• Descubrir cómo interactúan las estrellas binarias\n• Ver qué sucede cuando los objetos colisionan\n• Apreciar la complejidad del problema de tres cuerpos';

  @override
  String get quickStartDescription =>
      '1. Elige un escenario (Sistema Solar recomendado para principiantes)\n2. Presiona Play para iniciar la simulación\n3. Arrastra para rotar tu vista, pellizca para hacer zoom\n4. Toca el deslizador de Velocidad para controlar el tiempo\n5. Prueba Reiniciar para nuevas configuraciones aleatorias\n6. Activa Rastros para ver las trayectorias orbitales';

  @override
  String get showHelpTooltip => 'Mostrar Ayuda';

  @override
  String get tutorialButton => 'Tutorial';

  @override
  String get resetTutorialButton => 'Reiniciar';

  @override
  String get tutorialResetMessage =>
      '¡Estado del tutorial reiniciado! Reinicia la aplicación para ver la experiencia de primera vez.';

  @override
  String get copyButton => 'Copiar';

  @override
  String couldNotOpenUrl(String url) {
    return 'No se pudo abrir $url';
  }

  @override
  String errorOpeningLink(String error) {
    return 'Error al abrir el enlace: $error';
  }

  @override
  String copiedToClipboard(String text) {
    return 'Copiado al portapapeles: $text';
  }
>>>>>>> 03c0805d
}<|MERGE_RESOLUTION|>--- conflicted
+++ resolved
@@ -666,127 +666,6 @@
   String get privacyPolicyLabel => 'Política de Privacidad';
 
   @override
-<<<<<<< HEAD
-  String get helpAndObjectivesTitle => 'Ayuda y Objetivos';
-
-  @override
-  String get whatToDoTitle => 'Qué Hacer';
-
-  @override
-  String get whatToDoDescription =>
-      'Aprende a navegar e interactuar con la simulación gravitacional de tres cuerpos.';
-
-  @override
-  String get getStarted => 'Comenzar';
-
-  @override
-  String get objectivesTitle => 'Objetivos';
-
-  @override
-  String get objectivesDescription =>
-      'Explora la fascinante dinámica de los sistemas gravitacionales de tres cuerpos y aprende sobre mecánica orbital.';
-
-  @override
-  String get quickStartTitle => 'Guía de Inicio Rápido';
-
-  @override
-  String get quickStartDescription =>
-      'Comienza a explorar la simulación seleccionando un escenario, ajustando controles y observando interacciones gravitacionales.';
-
-  @override
-  String get showHelpTooltip => 'Mostrar Ayuda';
-
-  @override
-  String get tutorialButton => 'Tutorial';
-
-  @override
-  String get resetTutorialButton => 'Reiniciar Tutorial';
-
-  @override
-  String get tutorialComingSoon =>
-      '¡La funcionalidad del tutorial llegará pronto!';
-
-  @override
-  String get tutorialResetMessage => '¡Estado del tutorial reiniciado!';
-
-  @override
-  String get tutorialOverlayTitle => '¡Tutorial Próximamente!';
-
-  @override
-  String get tutorialOverlayDescription =>
-      'La funcionalidad tutorial interactiva estará disponible en una actualización futura.';
-
-  @override
-  String get continueButton => 'Continuar';
-
-  @override
-  String get objectives1 =>
-      'Understand gravitational interactions between three bodies';
-
-  @override
-  String get objectives2 =>
-      'Observe orbital mechanics and chaos theory in action';
-
-  @override
-  String get objectives3 => 'Experiment with different initial conditions';
-
-  @override
-  String get objectives4 =>
-      'Learn about Lagrange points and stable configurations';
-
-  @override
-  String get objectives5 =>
-      'Explore how small changes lead to dramatically different outcomes';
-
-  @override
-  String get objectives6 =>
-      'Develop intuition for N-body gravitational systems';
-
-  @override
-  String get quickStart1 =>
-      'Select a scenario from the menu to start with predefined conditions';
-
-  @override
-  String get quickStart2 =>
-      'Use play/pause controls to start and stop the simulation';
-
-  @override
-  String get quickStart3 =>
-      'Adjust simulation speed to observe at different time scales';
-
-  @override
-  String get quickStart4 => 'Toggle trails to see orbital paths over time';
-
-  @override
-  String get quickStart5 =>
-      'Tap bodies to select and view detailed information';
-
-  @override
-  String get quickStart6 =>
-      'Experiment with different settings to explore various outcomes';
-
-  @override
-  String get moreOptionsTooltip => 'Más opciones';
-
-  @override
-  String get exploreScenarios => 'Explorar diferentes escenarios';
-
-  @override
-  String get physicsSettingsTitle => 'Configuración de Física';
-
-  @override
-  String get customParametersActive => 'Parámetros personalizados activos';
-
-  @override
-  String get advancedSimulationParameters =>
-      'Parámetros avanzados de simulación';
-
-  @override
-  String get visualBehaviorOptions => 'Opciones visuales y de comportamiento';
-
-  @override
-  String get tutorialObjectives => 'Tutorial y objetivos';
-=======
   String get tutorialWelcomeTitle => '¡Bienvenido a Graviton!';
 
   @override
@@ -940,5 +819,4 @@
   String copiedToClipboard(String text) {
     return 'Copiado al portapapeles: $text';
   }
->>>>>>> 03c0805d
 }