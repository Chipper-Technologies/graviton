// ignore: unused_import
import 'package:intl/intl.dart' as intl;
import 'app_localizations.dart';

// ignore_for_file: type=lint

/// The translations for Japanese (`ja`).
class AppLocalizationsJa extends AppLocalizations {
  AppLocalizationsJa([String locale = 'ja']) : super(locale);

  @override
  String get appTitle => 'Graviton';

  @override
  String get playButton => '再生';

  @override
  String get pauseButton => '一時停止';

  @override
  String get resetButton => 'リセット';

  @override
  String get speedLabel => '速度';

  @override
  String get trailsLabel => '軌跡';

  @override
  String get warmTrails => '🔥 暖色';

  @override
  String get coolTrails => '❄️ 寒色';

  @override
  String get toggleStatsTooltip => '統計の切り替え';

  @override
  String get toggleLabelsTooltip => '天体ラベルの切り替え';

  @override
  String get showLabelsDescription => 'シミュレーションで天体名を表示';

  @override
  String get offScreenIndicatorsTitle => '画面外インジケーター';

  @override
  String get offScreenIndicatorsDescription => '可視領域外のオブジェクトを指す矢印を表示';

  @override
  String get autoRotateTooltip => '自動回転';

  @override
  String get centerViewTooltip => 'ビューを中央に';

  @override
  String get focusOnNearestTooltip => '最寄りの天体にフォーカス';

  @override
  String get followObjectTooltip => '選択したオブジェクトを追跡';

  @override
  String get stopFollowingTooltip => 'オブジェクトの追跡を停止';

  @override
  String get selectObjectToFollowTooltip => '追跡するオブジェクトを選択';

  @override
  String get settingsTitle => '設定';

  @override
  String get settingsTooltip => '設定';

  @override
  String get selectScenarioTooltip => 'シナリオを選択';

  @override
  String get showTrails => '軌跡を表示';

  @override
  String get showTrailsDescription => 'オブジェクトの後ろに動きの軌跡を表示';

  @override
  String get showOrbitalPaths => '軌道パスを表示';

  @override
  String get showOrbitalPathsDescription => '安定した軌道を持つシナリオで予測された軌道パスを表示';

  @override
  String get dualOrbitalPaths => '二重軌道パス';

  @override
  String get dualOrbitalPathsDescription => '理想的な円軌道と実際の楕円軌道の両方を表示';

  @override
  String get trailColorLabel => '軌跡の色';

  @override
  String get closeButton => '閉じる';

  @override
  String get simulationStats => 'シミュレーション統計';

  @override
  String get stepsLabel => 'ステップ';

  @override
  String get timeLabel => '時間';

  @override
  String get earthYearsLabel => '地球年';

  @override
  String get speedStatsLabel => '速度';

  @override
  String get bodiesLabel => '天体';

  @override
  String get statusLabel => '状態';

  @override
  String get statusRunning => '実行中';

  @override
  String get statusPaused => '一時停止中';

  @override
  String get cameraLabel => 'カメラ';

  @override
  String get distanceLabel => '距離';

  @override
  String get autoRotateLabel => '自動回転';

  @override
  String get autoRotateOn => 'オン';

  @override
  String get autoRotateOff => 'オフ';

  @override
  String get cameraControlsLabel => 'カメラ操作';

  @override
  String get invertPitchControlsLabel => 'ピッチ操作を反転';

  @override
  String get invertPitchControlsDescription => '上下ドラッグ方向を反転';

  @override
  String get marketingLabel => 'マーケティング';

  @override
  String stepsCount(int count) {
    final intl.NumberFormat countNumberFormat =
        intl.NumberFormat.decimalPattern(localeName);
    final String countString = countNumberFormat.format(count);

    return '$countString';
  }

  @override
  String timeFormatted(String time) {
    return '$time秒';
  }

  @override
  String earthYearsFormatted(String years) {
    return '$years年';
  }

  @override
  String speedFormatted(String speed) {
    return '$speed倍';
  }

  @override
  String bodiesCount(int count) {
    return '$count';
  }

  @override
  String distanceFormatted(String distance) {
    return '$distance';
  }

  @override
  String get scenarioSelectionTitle => 'シナリオを選択';

  @override
  String get cancel => 'キャンセル';

  @override
  String get bodies => '天体';

  @override
  String get scenarioRandom => 'ランダムシステム';

  @override
  String get scenarioRandomDescription => '予測不可能な動力学を持つランダムに生成された混沌とした三体系';

  @override
  String get scenarioEarthMoonSun => '地球-月-太陽';

  @override
  String get scenarioEarthMoonSunDescription => '馴染み深い地球-月-太陽系の教育的シミュレーション';

  @override
  String get scenarioBinaryStars => '連星';

  @override
  String get scenarioBinaryStarsDescription => '互いに軌道を描く二つの大質量星と周連星惑星';

  @override
  String get scenarioAsteroidBelt => '小惑星帯';

  @override
  String get scenarioAsteroidBeltDescription => '岩石の小惑星と破片の帯に囲まれた中央星';

  @override
  String get scenarioGalaxyFormation => '銀河形成';

  @override
  String get scenarioGalaxyFormationDescription =>
      '中央のブラックホール周りに物質が螺旋構造に組織化される様子を観察';

  @override
  String get scenarioPlanetaryRings => '惑星の環';

  @override
  String get scenarioPlanetaryRingsDescription => '土星のような大質量惑星周りの環系の動力学';

  @override
  String get scenarioSolarSystem => '太陽系';

  @override
  String get scenarioSolarSystemDescription => '内惑星と外惑星を含む太陽系の簡略版';

  @override
  String get habitabilityLabel => '居住可能性';

  @override
  String get habitableZonesLabel => 'ハビタブルゾーン';

  @override
  String get habitabilityIndicatorsLabel => '惑星の状態';

  @override
  String get habitabilityHabitable => '居住可能';

  @override
  String get habitabilityTooHot => '高温すぎ';

  @override
  String get habitabilityTooCold => '低温すぎ';

  @override
  String get habitabilityUnknown => '不明';

  @override
  String get toggleHabitableZonesTooltip => 'ハビタブルゾーンの切り替え';

  @override
  String get toggleHabitabilityIndicatorsTooltip => '惑星居住可能性状態の切り替え';

  @override
  String get habitableZonesDescription => '居住可能な領域を示す星の周りの色付きゾーンを表示';

  @override
  String get habitabilityIndicatorsDescription =>
      '居住可能性に基づく惑星周りの色分けされた状態リングを表示';

  @override
  String get aboutDialogTitle => 'について';

  @override
  String get appDescription =>
      '重力動力学と軌道力学を探求する物理シミュレーション。インタラクティブな3D可視化を通じて天体運動の美しさと複雑さを体験してください。';

  @override
  String get authorLabel => '作者';

  @override
  String get websiteLabel => 'ウェブサイト';

  @override
  String get aboutButtonTooltip => 'について';

  @override
  String get appNameGraviton => 'Graviton';

  @override
  String get versionLabel => 'バージョン';

  @override
  String get loadingVersion => 'バージョンを読み込み中...';

  @override
  String get companyName => 'Chipper Technologies, LLC';

  @override
  String get gravityWellsLabel => '重力井戸';

  @override
  String get gravityWellsDescription => 'オブジェクト周辺の重力場の強度を表示';

  @override
  String get languageLabel => '言語';

  @override
  String get languageDescription => 'アプリの言語を変更';

  @override
  String get languageSystem => 'システムデフォルト';

  @override
  String get languageEnglish => 'English';

  @override
  String get languageGerman => 'Deutsch';

  @override
  String get languageSpanish => 'Español';

  @override
  String get languageFrench => 'Français';

  @override
  String get languageChinese => '中文';

  @override
  String get languageJapanese => '日本語';

  @override
  String get languageKorean => '한국어';

  @override
  String get bodyAlpha => 'アルファ';

  @override
  String get bodyBeta => 'ベータ';

  @override
  String get bodyGamma => 'ガンマ';

  @override
  String get bodyRockyPlanet => '岩石惑星';

  @override
  String get bodyEarthLike => '地球型惑星';

  @override
  String get bodySuperEarth => 'スーパーアース';

  @override
  String get bodySun => '太陽';

  @override
  String get bodyEarth => '地球';

  @override
  String get bodyMoon => '月';

  @override
  String get bodyStarA => '恒星A';

  @override
  String get bodyStarB => '恒星B';

  @override
  String get bodyPlanetP => '惑星P';

  @override
  String get bodyMoonM => '衛星M';

  @override
  String get bodyCentralStar => '中心星';

  @override
  String bodyAsteroid(int number) {
    return '小惑星 $number';
  }

  @override
  String get bodyBlackHole => 'ブラックホール';

  @override
  String bodyStar(int number) {
    return '恒星 $number';
  }

  @override
  String get bodyRingedPlanet => '環状惑星';

  @override
  String bodyRing(int number) {
    return 'リング $number';
  }

  @override
  String get bodyMercury => '水星';

  @override
  String get bodyVenus => '金星';

  @override
  String get bodyMars => '火星';

  @override
  String get bodyJupiter => '木星';

  @override
  String get bodySaturn => '土星';

  @override
  String get bodyUranus => '天王星';

  @override
  String get bodyNeptune => '海王星';

  @override
  String get bodyInnerPlanet => '内惑星';

  @override
  String get bodyOuterPlanet => '外惑星';

  @override
  String get educationalFocusChaoticDynamics => 'カオス力学';

  @override
  String get educationalFocusRealWorldSystem => '実世界システム';

  @override
  String get educationalFocusBinaryOrbits => '連星軌道';

  @override
  String get educationalFocusManyBodyDynamics => '多体力学';

  @override
  String get educationalFocusStructureFormation => '構造形成';

  @override
  String get educationalFocusPlanetaryMotion => '惑星運動';

  @override
  String get updateRequiredTitle => '更新が必要';

  @override
  String get updateRequiredMessage =>
      'このアプリの新しいバージョンが利用可能です。最新の機能と改善を引き続きご利用いただくために、アップデートしてください。';

  @override
  String get updateRequiredWarning => 'このバージョンはサポートされなくなりました。';

  @override
  String get updateNow => '今すぐ更新';

  @override
  String get updateLater => '後で';

  @override
  String get versionStatusCurrent => '最新';

  @override
  String get versionStatusBeta => 'ベータ';

  @override
  String get versionStatusOutdated => '古いバージョン';

  @override
  String get maintenanceTitle => 'メンテナンス';

  @override
  String get newsTitle => 'ニュース';

  @override
  String get emergencyNotificationTitle => '重要なお知らせ';

  @override
  String get ok => 'OK';

  @override
  String get screenshotMode => 'スクリーンショットモード';

  @override
  String get screenshotModeSubtitle => 'マーケティング用スクリーンショット撮影のプリセットシーンを有効化';

  @override
  String get hideUIInScreenshotMode => 'ナビゲーションを非表示';

  @override
  String get hideUIInScreenshotModeSubtitle =>
      'スクリーンショットモードがアクティブな時にアプリバー、ボトムナビゲーション、コピーライトを非表示にする';

  @override
  String get scenePreset => 'シーンプリセット';

  @override
  String get previousPreset => '前のプリセット';

  @override
  String get nextPreset => '次のプリセット';

  @override
  String get applyScene => 'シーンを適用';

  @override
  String appliedPreset(String presetName) {
    return 'プリセットが適用されました: $presetName';
  }

  @override
  String get deactivate => '無効化';

  @override
  String get sceneActive => 'シーンがアクティブ - スクリーンショット撮影のため一時停止中';

  @override
  String get presetGalaxyFormationOverview => '銀河形成概観';

  @override
  String get presetGalaxyFormationOverviewDesc => '宇宙背景を持つ螺旋銀河形成の広角ビュー';

  @override
  String get presetGalaxyCoreDetail => '銀河中心核詳細';

  @override
  String get presetGalaxyCoreDetailDesc => '降着円盤を持つ明るい銀河中心のクローズアップ';

  @override
  String get presetGalaxyBlackHole => '銀河ブラックホール';

  @override
  String get presetGalaxyBlackHoleDesc => '銀河中心の超大質量ブラックホールのクローズアップビュー';

  @override
  String get presetCompleteSolarSystem => '完全太陽系';

  @override
  String get presetCompleteSolarSystemDesc => '美しい軌道軌跡で見えるすべての惑星';

  @override
  String get presetInnerSolarSystem => '内太陽系';

  @override
  String get presetInnerSolarSystemDesc => 'ハビタブルゾーン指標付きの水星、金星、地球、火星のクローズアップ';

  @override
  String get presetEarthView => '地球ビュー';

  @override
  String get presetEarthViewDesc => '大気詳細を持つ地球のクローズアップ視点';

  @override
  String get presetSaturnRings => '土星の壮大なリング';

  @override
  String get presetSaturnRingsDesc => '詳細なリングシステムを持つ土星のクローズアップ';

  @override
  String get presetEarthMoonSystem => '地月系';

  @override
  String get presetEarthMoonSystemDesc => '可視軌道力学を持つ地球と月';

  @override
  String get presetBinaryStarDrama => '連星ドラマ';

  @override
  String get presetBinaryStarDramaDesc => '重力ダンスを踊る2つの大質量星の正面ビュー';

  @override
  String get presetBinaryStarPlanetMoon => '連星惑星と月';

  @override
  String get presetBinaryStarPlanetMoonDesc => '混沌とした連星系で軌道を回る惑星と月';

  @override
  String get presetAsteroidBeltChaos => '小惑星帯カオス';

  @override
  String get presetAsteroidBeltChaosDesc => '重力効果を持つ密集した小惑星フィールド';

  @override
  String get presetThreeBodyBallet => '三体バレエ';

  @override
  String get presetThreeBodyBalletDesc => 'エレガントな動きの古典的三体問題';

  @override
  String get scenarioLearnEmoji => '🎯';

  @override
  String get scenarioBestEmoji => '⭐';

  @override
  String get scenarioLearnSolar => '学習内容: 惑星運動、軌道力学、身近な天体';

  @override
  String get scenarioBestSolar => '最適対象: 初心者、天文学愛好家';

  @override
  String get scenarioLearnEarthMoon => '学習内容: 三体力学、月の力学、潮汐力';

  @override
  String get scenarioBestEarthMoon => '最適対象: 地球-月システムの理解';

  @override
  String get scenarioLearnBinary => '学習内容: 恒星進化、連星系、極端重力';

  @override
  String get scenarioBestBinary => '最適対象: 高度な物理学探究';

  @override
  String get scenarioLearnThreeBody => '学習内容: カオス理論、予測不可能な運動、不安定システム';

  @override
  String get scenarioBestThreeBody => '最適対象: 数理物理学愛好家';

  @override
  String get scenarioLearnRandom => '学習内容: 未知の構成発見、実験物理学';

  @override
  String get scenarioBestRandom => '最適対象: 探索と実験';

  @override
  String get privacyPolicyLabel => 'プライバシーポリシー';

  @override
<<<<<<< HEAD
  String get helpAndObjectivesTitle => 'ヘルプと目標';

  @override
  String get whatToDoTitle => '何をするか';

  @override
  String get whatToDoDescription => '三体重力シミュレーションをナビゲートし、操作する方法を学習します。';

  @override
  String get getStarted => '開始';

  @override
  String get objectivesTitle => '目標';

  @override
  String get objectivesDescription => '三体重力システムの魅力的なダイナミクスを探索し、軌道力学について学習します。';

  @override
  String get quickStartTitle => 'クイックスタートガイド';

  @override
  String get quickStartDescription =>
      'シナリオを選択し、コントロールを調整し、重力相互作用を観察してシミュレーションの探索を開始します。';

  @override
  String get showHelpTooltip => 'ヘルプを表示';

  @override
  String get tutorialButton => 'チュートリアル';

  @override
  String get resetTutorialButton => 'チュートリアルをリセット';

  @override
  String get tutorialComingSoon => 'チュートリアル機能は近日公開予定です！';

  @override
  String get tutorialResetMessage => 'チュートリアルの状態がリセットされました！';

  @override
  String get tutorialOverlayTitle => 'チュートリアル近日公開！';

  @override
  String get tutorialOverlayDescription =>
      'インタラクティブなチュートリアル機能は今後のアップデートで利用可能になります。';

  @override
  String get continueButton => '続行';

  @override
  String get objectives1 =>
      'Understand gravitational interactions between three bodies';

  @override
  String get objectives2 =>
      'Observe orbital mechanics and chaos theory in action';

  @override
  String get objectives3 => 'Experiment with different initial conditions';

  @override
  String get objectives4 =>
      'Learn about Lagrange points and stable configurations';

  @override
  String get objectives5 =>
      'Explore how small changes lead to dramatically different outcomes';

  @override
  String get objectives6 =>
      'Develop intuition for N-body gravitational systems';

  @override
  String get quickStart1 =>
      'Select a scenario from the menu to start with predefined conditions';

  @override
  String get quickStart2 =>
      'Use play/pause controls to start and stop the simulation';

  @override
  String get quickStart3 =>
      'Adjust simulation speed to observe at different time scales';

  @override
  String get quickStart4 => 'Toggle trails to see orbital paths over time';

  @override
  String get quickStart5 =>
      'Tap bodies to select and view detailed information';

  @override
  String get quickStart6 =>
      'Experiment with different settings to explore various outcomes';

  @override
  String get moreOptionsTooltip => 'その他のオプション';

  @override
  String get exploreScenarios => 'さまざまなシナリオを探索';

  @override
  String get physicsSettingsTitle => '物理設定';

  @override
  String get customParametersActive => 'カスタムパラメータが有効';

  @override
  String get advancedSimulationParameters => '高度なシミュレーションパラメータ';

  @override
  String get visualBehaviorOptions => '視覚的および動作オプション';

  @override
  String get tutorialObjectives => 'チュートリアルと目標';
=======
  String get tutorialWelcomeTitle => 'Gravitonへようこそ！';

  @override
  String get tutorialWelcomeDescription =>
      'Gravitonへようこそ。重力物理学の魅力的な世界への窓です！このアプリでは、天体が重力を通じてどのように相互作用し、空間と時間を通じて美しい軌道ダンスを作り出すかを探索できます。';

  @override
  String get tutorialObjectivesTitle => '何ができますか？';

  @override
  String get tutorialObjectivesDescription =>
      '• リアルな軌道力学を観察\n• さまざまな天文シナリオを探索\n• 重力相互作用を実験\n• 衝突と合体を観察\n• 惑星運動について学習\n• 混沌とした三体力学を発見';

  @override
  String get tutorialControlsTitle => '基本操作';

  @override
  String get tutorialControlsDescription =>
      '上部のコントロールを使用してシミュレーションの再生/一時停止、新しいシナリオのリセット、シミュレーション速度の調整を行います。設定ボタンでは軌跡やその他の視覚オプションをカスタマイズできます。';

  @override
  String get tutorialCameraTitle => 'カメラ操作';

  @override
  String get tutorialCameraDescription =>
      'ドラッグしてビューを回転、ピンチしてズーム、2本指でカメラをロールします。下部のコントロールでオブジェクトへのフォーカス、ビューの中央配置、映画的な体験のための自動回転を有効にできます。';

  @override
  String get tutorialScenariosTitle => '冒険を選択';

  @override
  String get tutorialScenariosDescription =>
      '科学ボタンをタップして異なるシナリオを探索：太陽系、地球-月力学、連星、または古典的な混沌の三体問題。それぞれが発見すべき独特な物理学を提供します！';

  @override
  String get tutorialExploreTitle => '探索の準備完了！';

  @override
  String get tutorialExploreDescription =>
      '準備完了です！身近な惑星を見るには太陽系から始めるか、混沌とした楽しみのために三体問題に飛び込んでください。覚えておいてください：リセットするたびに探索する新しい宇宙が作られます！';

  @override
  String get skipTutorial => 'スキップ';

  @override
  String get previous => '前へ';

  @override
  String get next => '次へ';

  @override
  String get getStarted => '始める！';

  @override
  String get showTutorialTooltip => 'チュートリアルを表示';

  @override
  String get helpAndObjectivesTitle => 'ヘルプと目標';

  @override
  String get whatToDoTitle => 'Gravitonでできること';

  @override
  String get whatToDoDescription =>
      'Gravitonは物理学の遊び場です：\n\n🪐 リアルな軌道力学を探索\n🌟 恒星進化と衝突を観察\n🎯 重力について学習\n🎮 異なるシナリオで実験\n📚 天体力学を理解\n🔄 無限のランダム構成を作成';

  @override
  String get objectivesTitle => '学習目標';

  @override
  String get objectives1 => '重力が宇宙をどう形作るかを理解';

  @override
  String get objectives2 => '安定対混沌軌道系を観察';

  @override
  String get objectives3 => 'なぜ惑星が楕円軌道で動くかを学習';

  @override
  String get objectives4 => '連星がどう相互作用するかを発見';

  @override
  String get objectives5 => 'オブジェクトが衝突するとどうなるかを観察';

  @override
  String get objectives6 => '三体問題の複雑さを理解';

  @override
  String get quickStartTitle => 'クイックスタートガイド';

  @override
  String get quickStart1 => 'シナリオを選択（初心者には太陽系推奨）';

  @override
  String get quickStart2 => '再生を押してシミュレーション開始';

  @override
  String get quickStart3 => 'ドラッグでビュー回転、ピンチでズーム';

  @override
  String get quickStart4 => '速度スライダーをタップして時間制御';

  @override
  String get quickStart5 => 'リセットで新しいランダム構成を試行';

  @override
  String get quickStart6 => '軌跡を有効にして軌道パスを表示';

  @override
  String get objectivesDescription =>
      '• 重力が宇宙をどう形作るかを理解\n• 安定対混沌軌道系を観察\n• なぜ惑星が楕円軌道で動くかを学習\n• 連星がどう相互作用するかを発見\n• オブジェクトが衝突するとどうなるかを観察\n• 三体問題の複雑さを理解';

  @override
  String get quickStartDescription =>
      '1. シナリオを選択（初心者には太陽系推奨）\n2. 再生を押してシミュレーション開始\n3. ドラッグでビュー回転、ピンチでズーム\n4. 速度スライダーをタップして時間制御\n5. リセットで新しいランダム構成を試行\n6. 軌跡を有効にして軌道パスを表示';

  @override
  String get showHelpTooltip => 'ヘルプと目標';

  @override
  String get tutorialButton => 'チュートリアル';

  @override
  String get resetTutorialButton => 'リセット';

  @override
  String get tutorialResetMessage =>
      'チュートリアルの状態がリセットされました！アプリを再起動して初回体験を確認してください。';

  @override
  String get copyButton => 'コピー';

  @override
  String couldNotOpenUrl(String url) {
    return '$urlを開けませんでした';
  }

  @override
  String errorOpeningLink(String error) {
    return 'リンクを開くエラー：$error';
  }

  @override
  String copiedToClipboard(String text) {
    return 'クリップボードにコピーしました：$text';
  }
>>>>>>> 03c0805d
}<|MERGE_RESOLUTION|>--- conflicted
+++ resolved
@@ -629,123 +629,6 @@
   String get privacyPolicyLabel => 'プライバシーポリシー';
 
   @override
-<<<<<<< HEAD
-  String get helpAndObjectivesTitle => 'ヘルプと目標';
-
-  @override
-  String get whatToDoTitle => '何をするか';
-
-  @override
-  String get whatToDoDescription => '三体重力シミュレーションをナビゲートし、操作する方法を学習します。';
-
-  @override
-  String get getStarted => '開始';
-
-  @override
-  String get objectivesTitle => '目標';
-
-  @override
-  String get objectivesDescription => '三体重力システムの魅力的なダイナミクスを探索し、軌道力学について学習します。';
-
-  @override
-  String get quickStartTitle => 'クイックスタートガイド';
-
-  @override
-  String get quickStartDescription =>
-      'シナリオを選択し、コントロールを調整し、重力相互作用を観察してシミュレーションの探索を開始します。';
-
-  @override
-  String get showHelpTooltip => 'ヘルプを表示';
-
-  @override
-  String get tutorialButton => 'チュートリアル';
-
-  @override
-  String get resetTutorialButton => 'チュートリアルをリセット';
-
-  @override
-  String get tutorialComingSoon => 'チュートリアル機能は近日公開予定です！';
-
-  @override
-  String get tutorialResetMessage => 'チュートリアルの状態がリセットされました！';
-
-  @override
-  String get tutorialOverlayTitle => 'チュートリアル近日公開！';
-
-  @override
-  String get tutorialOverlayDescription =>
-      'インタラクティブなチュートリアル機能は今後のアップデートで利用可能になります。';
-
-  @override
-  String get continueButton => '続行';
-
-  @override
-  String get objectives1 =>
-      'Understand gravitational interactions between three bodies';
-
-  @override
-  String get objectives2 =>
-      'Observe orbital mechanics and chaos theory in action';
-
-  @override
-  String get objectives3 => 'Experiment with different initial conditions';
-
-  @override
-  String get objectives4 =>
-      'Learn about Lagrange points and stable configurations';
-
-  @override
-  String get objectives5 =>
-      'Explore how small changes lead to dramatically different outcomes';
-
-  @override
-  String get objectives6 =>
-      'Develop intuition for N-body gravitational systems';
-
-  @override
-  String get quickStart1 =>
-      'Select a scenario from the menu to start with predefined conditions';
-
-  @override
-  String get quickStart2 =>
-      'Use play/pause controls to start and stop the simulation';
-
-  @override
-  String get quickStart3 =>
-      'Adjust simulation speed to observe at different time scales';
-
-  @override
-  String get quickStart4 => 'Toggle trails to see orbital paths over time';
-
-  @override
-  String get quickStart5 =>
-      'Tap bodies to select and view detailed information';
-
-  @override
-  String get quickStart6 =>
-      'Experiment with different settings to explore various outcomes';
-
-  @override
-  String get moreOptionsTooltip => 'その他のオプション';
-
-  @override
-  String get exploreScenarios => 'さまざまなシナリオを探索';
-
-  @override
-  String get physicsSettingsTitle => '物理設定';
-
-  @override
-  String get customParametersActive => 'カスタムパラメータが有効';
-
-  @override
-  String get advancedSimulationParameters => '高度なシミュレーションパラメータ';
-
-  @override
-  String get visualBehaviorOptions => '視覚的および動作オプション';
-
-  @override
-  String get tutorialObjectives => 'チュートリアルと目標';
-=======
   String get tutorialWelcomeTitle => 'Gravitonへようこそ！';
 
   @override
@@ -892,5 +775,4 @@
   String copiedToClipboard(String text) {
     return 'クリップボードにコピーしました：$text';
   }
->>>>>>> 03c0805d
 }