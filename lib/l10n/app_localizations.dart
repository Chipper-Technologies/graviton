import 'dart:async';

import 'package:flutter/foundation.dart';
import 'package:flutter/widgets.dart';
import 'package:flutter_localizations/flutter_localizations.dart';
import 'package:intl/intl.dart' as intl;

import 'app_localizations_de.dart';
import 'app_localizations_en.dart';
import 'app_localizations_es.dart';
import 'app_localizations_fr.dart';
import 'app_localizations_ja.dart';
import 'app_localizations_ko.dart';
import 'app_localizations_zh.dart';

// ignore_for_file: type=lint

/// Callers can lookup localized strings with an instance of AppLocalizations
/// returned by `AppLocalizations.of(context)`.
///
/// Applications need to include `AppLocalizations.delegate()` in their app's
/// `localizationDelegates` list, and the locales they support in the app's
/// `supportedLocales` list. For example:
///
/// ```dart
/// import 'l10n/app_localizations.dart';
///
/// return MaterialApp(
///   localizationsDelegates: AppLocalizations.localizationsDelegates,
///   supportedLocales: AppLocalizations.supportedLocales,
///   home: MyApplicationHome(),
/// );
/// ```
///
/// ## Update pubspec.yaml
///
/// Please make sure to update your pubspec.yaml to include the following
/// packages:
///
/// ```yaml
/// dependencies:
///   # Internationalization support.
///   flutter_localizations:
///     sdk: flutter
///   intl: any # Use the pinned version from flutter_localizations
///
///   # Rest of dependencies
/// ```
///
/// ## iOS Applications
///
/// iOS applications define key application metadata, including supported
/// locales, in an Info.plist file that is built into the application bundle.
/// To configure the locales supported by your app, you’ll need to edit this
/// file.
///
/// First, open your project’s ios/Runner.xcworkspace Xcode workspace file.
/// Then, in the Project Navigator, open the Info.plist file under the Runner
/// project’s Runner folder.
///
/// Next, select the Information Property List item, select Add Item from the
/// Editor menu, then select Localizations from the pop-up menu.
///
/// Select and expand the newly-created Localizations item then, for each
/// locale your application supports, add a new item and select the locale
/// you wish to add from the pop-up menu in the Value field. This list should
/// be consistent with the languages listed in the AppLocalizations.supportedLocales
/// property.
abstract class AppLocalizations {
  AppLocalizations(String locale)
    : localeName = intl.Intl.canonicalizedLocale(locale.toString());

  final String localeName;

  static AppLocalizations? of(BuildContext context) {
    return Localizations.of<AppLocalizations>(context, AppLocalizations);
  }

  static const LocalizationsDelegate<AppLocalizations> delegate =
      _AppLocalizationsDelegate();

  /// A list of this localizations delegate along with the default localizations
  /// delegates.
  ///
  /// Returns a list of localizations delegates containing this delegate along with
  /// GlobalMaterialLocalizations.delegate, GlobalCupertinoLocalizations.delegate,
  /// and GlobalWidgetsLocalizations.delegate.
  ///
  /// Additional delegates can be added by appending to this list in
  /// MaterialApp. This list does not have to be used at all if a custom list
  /// of delegates is preferred or required.
  static const List<LocalizationsDelegate<dynamic>> localizationsDelegates =
      <LocalizationsDelegate<dynamic>>[
        delegate,
        GlobalMaterialLocalizations.delegate,
        GlobalCupertinoLocalizations.delegate,
        GlobalWidgetsLocalizations.delegate,
      ];

  /// A list of this localizations delegate's supported locales.
  static const List<Locale> supportedLocales = <Locale>[
    Locale('en'),
    Locale('es'),
    Locale('fr'),
    Locale('zh'),
    Locale('de'),
    Locale('ja'),
    Locale('ko'),
  ];

  /// The title of the application
  ///
  /// In en, this message translates to:
  /// **'Graviton'**
  String get appTitle;

  /// Button to start the simulation
  ///
  /// In en, this message translates to:
  /// **'Play'**
  String get playButton;

  /// Button to pause the simulation
  ///
  /// In en, this message translates to:
  /// **'Pause'**
  String get pauseButton;

  /// Button to reset the simulation
  ///
  /// In en, this message translates to:
  /// **'Reset'**
  String get resetButton;

  /// Label for simulation speed control
  ///
  /// In en, this message translates to:
  /// **'Speed'**
  String get speedLabel;

  /// Label for trail visibility toggle
  ///
  /// In en, this message translates to:
  /// **'Trails'**
  String get trailsLabel;

  /// Option for warm-colored trails
  ///
  /// In en, this message translates to:
  /// **'🔥 Warm'**
  String get warmTrails;

  /// Option for cool-colored trails
  ///
  /// In en, this message translates to:
  /// **'❄️ Cool'**
  String get coolTrails;

  /// Tooltip for the stats toggle button
  ///
  /// In en, this message translates to:
  /// **'Toggle Stats'**
  String get toggleStatsTooltip;

  /// Tooltip for the body labels toggle button
  ///
  /// In en, this message translates to:
  /// **'Toggle Body Labels'**
  String get toggleLabelsTooltip;

  /// Description for the body labels setting
  ///
  /// In en, this message translates to:
  /// **'Show celestial body names in the simulation'**
  String get showLabelsDescription;

  /// Title for the off-screen indicators toggle
  ///
  /// In en, this message translates to:
  /// **'Off-Screen Indicators'**
  String get offScreenIndicatorsTitle;

  /// Description for the off-screen indicators setting
  ///
  /// In en, this message translates to:
  /// **'Show arrows pointing to objects outside the visible area'**
  String get offScreenIndicatorsDescription;

  /// Tooltip for the auto-rotate button
  ///
  /// In en, this message translates to:
  /// **'Auto Rotate'**
  String get autoRotateTooltip;

  /// Tooltip for the center view button
  ///
  /// In en, this message translates to:
  /// **'Center View'**
  String get centerViewTooltip;

  /// Tooltip for the focus on nearest body button
  ///
  /// In en, this message translates to:
  /// **'Focus on Nearest Body'**
  String get focusOnNearestTooltip;

  /// Tooltip for the follow object button when an object is selected
  ///
  /// In en, this message translates to:
  /// **'Follow Selected Object'**
  String get followObjectTooltip;

  /// Tooltip for the follow object button when currently following
  ///
  /// In en, this message translates to:
  /// **'Stop Following Object'**
  String get stopFollowingTooltip;

  /// Tooltip for the follow object button when no object is selected
  ///
  /// In en, this message translates to:
  /// **'Select Object to Follow'**
  String get selectObjectToFollowTooltip;

  /// Title for the settings dialog
  ///
  /// In en, this message translates to:
  /// **'Settings'**
  String get settingsTitle;

  /// Tooltip for the settings button in the app bar
  ///
  /// In en, this message translates to:
  /// **'Settings'**
  String get settingsTooltip;

  /// Tooltip for the scenario selection button in the app bar
  ///
  /// In en, this message translates to:
  /// **'Select Scenario'**
  String get selectScenarioTooltip;

  /// Label for the show trails switch
  ///
  /// In en, this message translates to:
  /// **'Show Trails'**
  String get showTrails;

  /// Description for show trails setting
  ///
  /// In en, this message translates to:
  /// **'Display motion trails behind objects'**
  String get showTrailsDescription;

  /// Title for the orbital paths toggle
  ///
  /// In en, this message translates to:
  /// **'Show Orbital Paths'**
  String get showOrbitalPaths;

  /// Description for show orbital paths setting
  ///
  /// In en, this message translates to:
  /// **'Display predicted orbital paths in scenarios with stable orbits'**
  String get showOrbitalPathsDescription;

  /// Title for the dual orbital paths toggle
  ///
  /// In en, this message translates to:
  /// **'Dual Orbital Paths'**
  String get dualOrbitalPaths;

  /// Description for dual orbital paths setting
  ///
  /// In en, this message translates to:
  /// **'Show both ideal circular and actual elliptical orbital paths'**
  String get dualOrbitalPathsDescription;

  /// Label for trail color selection
  ///
  /// In en, this message translates to:
  /// **'Trail Color'**
  String get trailColorLabel;

  /// Label for close button
  ///
  /// In en, this message translates to:
  /// **'Close'**
  String get closeButton;

  /// Header for simulation statistics
  ///
  /// In en, this message translates to:
  /// **'Simulation Stats'**
  String get simulationStats;

  /// Label for simulation steps count
  ///
  /// In en, this message translates to:
  /// **'Steps'**
  String get stepsLabel;

  /// Label for simulation time
  ///
  /// In en, this message translates to:
  /// **'Time'**
  String get timeLabel;

  /// Label for simulation time converted to Earth years
  ///
  /// In en, this message translates to:
  /// **'Earth Years'**
  String get earthYearsLabel;

  /// Label for simulation speed in stats
  ///
  /// In en, this message translates to:
  /// **'Speed'**
  String get speedStatsLabel;

  /// Label for number of celestial bodies
  ///
  /// In en, this message translates to:
  /// **'Bodies'**
  String get bodiesLabel;

  /// Label for simulation status
  ///
  /// In en, this message translates to:
  /// **'Status'**
  String get statusLabel;

  /// Status when simulation is running
  ///
  /// In en, this message translates to:
  /// **'Running'**
  String get statusRunning;

  /// Status when simulation is paused
  ///
  /// In en, this message translates to:
  /// **'Paused'**
  String get statusPaused;

  /// Header for camera information
  ///
  /// In en, this message translates to:
  /// **'Camera'**
  String get cameraLabel;

  /// Label for camera distance
  ///
  /// In en, this message translates to:
  /// **'Distance'**
  String get distanceLabel;

  /// Label for auto-rotate status
  ///
  /// In en, this message translates to:
  /// **'Auto-rotate'**
  String get autoRotateLabel;

  /// Auto-rotate is enabled
  ///
  /// In en, this message translates to:
  /// **'On'**
  String get autoRotateOn;

  /// Auto-rotate is disabled
  ///
  /// In en, this message translates to:
  /// **'Off'**
  String get autoRotateOff;

  /// Header for camera controls section
  ///
  /// In en, this message translates to:
  /// **'Camera Controls'**
  String get cameraControlsLabel;

  /// Label for invert pitch controls toggle
  ///
  /// In en, this message translates to:
  /// **'Invert Pitch Controls'**
  String get invertPitchControlsLabel;

  /// Description for invert pitch controls toggle
  ///
  /// In en, this message translates to:
  /// **'Reverse up/down drag direction'**
  String get invertPitchControlsDescription;

  /// Header for marketing tools section
  ///
  /// In en, this message translates to:
  /// **'Marketing'**
  String get marketingLabel;

  /// Number of simulation steps
  ///
  /// In en, this message translates to:
  /// **'{count}'**
  String stepsCount(int count);

  /// Formatted simulation time in seconds
  ///
  /// In en, this message translates to:
  /// **'{time}s'**
  String timeFormatted(String time);

  /// Formatted simulation time in Earth years (abbreviated)
  ///
  /// In en, this message translates to:
  /// **'{years} yr'**
  String earthYearsFormatted(String years);

  /// Formatted simulation speed multiplier
  ///
  /// In en, this message translates to:
  /// **'{speed}x'**
  String speedFormatted(String speed);

  /// Number of celestial bodies
  ///
  /// In en, this message translates to:
  /// **'{count}'**
  String bodiesCount(int count);

  /// Formatted camera distance
  ///
  /// In en, this message translates to:
  /// **'{distance}'**
  String distanceFormatted(String distance);

  /// Title for the scenario selection dialog
  ///
  /// In en, this message translates to:
  /// **'Select Scenario'**
  String get scenarioSelectionTitle;

  /// Cancel button text
  ///
  /// In en, this message translates to:
  /// **'Cancel'**
  String get cancel;

  /// Word for celestial bodies (lowercase for use in sentences)
  ///
  /// In en, this message translates to:
  /// **'bodies'**
  String get bodies;

  /// Name of the random scenario
  ///
  /// In en, this message translates to:
  /// **'Random System'**
  String get scenarioRandom;

  /// Description of the random scenario
  ///
  /// In en, this message translates to:
  /// **'Randomly generated chaotic three-body system with unpredictable dynamics'**
  String get scenarioRandomDescription;

  /// Name of the Earth-Moon-Sun scenario
  ///
  /// In en, this message translates to:
  /// **'Earth-Moon-Sun'**
  String get scenarioEarthMoonSun;

  /// Description of the Earth-Moon-Sun scenario
  ///
  /// In en, this message translates to:
  /// **'Educational simulation of our familiar Earth-Moon-Sun system'**
  String get scenarioEarthMoonSunDescription;

  /// Name of the binary stars scenario
  ///
  /// In en, this message translates to:
  /// **'Binary Stars'**
  String get scenarioBinaryStars;

  /// Description of the binary stars scenario
  ///
  /// In en, this message translates to:
  /// **'Two massive stars orbiting each other with circumbinary planets'**
  String get scenarioBinaryStarsDescription;

  /// Name of the asteroid belt scenario
  ///
  /// In en, this message translates to:
  /// **'Asteroid Belt'**
  String get scenarioAsteroidBelt;

  /// Description of the asteroid belt scenario
  ///
  /// In en, this message translates to:
  /// **'Central star surrounded by a belt of rocky asteroids and debris'**
  String get scenarioAsteroidBeltDescription;

  /// Name of the galaxy formation scenario
  ///
  /// In en, this message translates to:
  /// **'Galaxy Formation'**
  String get scenarioGalaxyFormation;

  /// Description of the galaxy formation scenario
  ///
  /// In en, this message translates to:
  /// **'Watch matter organize into spiral structures around a central black hole'**
  String get scenarioGalaxyFormationDescription;

  /// Name of the planetary rings scenario
  ///
  /// In en, this message translates to:
  /// **'Planetary Rings'**
  String get scenarioPlanetaryRings;

  /// Description of the planetary rings scenario
  ///
  /// In en, this message translates to:
  /// **'Ring system dynamics around a massive planet like Saturn'**
  String get scenarioPlanetaryRingsDescription;

  /// Name of the solar system scenario
  ///
  /// In en, this message translates to:
  /// **'Solar System'**
  String get scenarioSolarSystem;

  /// Description of the solar system scenario
  ///
  /// In en, this message translates to:
  /// **'Simplified version of our solar system with inner and outer planets'**
  String get scenarioSolarSystemDescription;

  /// Label for habitability features
  ///
  /// In en, this message translates to:
  /// **'Habitability'**
  String get habitabilityLabel;

  /// Label for habitable zones toggle
  ///
  /// In en, this message translates to:
  /// **'Habitable Zones'**
  String get habitableZonesLabel;

  /// Label for habitability indicators toggle
  ///
  /// In en, this message translates to:
  /// **'Planet Status'**
  String get habitabilityIndicatorsLabel;

  /// Status for planets in the habitable zone
  ///
  /// In en, this message translates to:
  /// **'Habitable'**
  String get habitabilityHabitable;

  /// Status for planets too close to stars
  ///
  /// In en, this message translates to:
  /// **'Too Hot'**
  String get habitabilityTooHot;

  /// Status for planets too far from stars
  ///
  /// In en, this message translates to:
  /// **'Too Cold'**
  String get habitabilityTooCold;

  /// Status for bodies with unknown habitability
  ///
  /// In en, this message translates to:
  /// **'Unknown'**
  String get habitabilityUnknown;

  /// Tooltip for habitable zones toggle button
  ///
  /// In en, this message translates to:
  /// **'Toggle Habitable Zones'**
  String get toggleHabitableZonesTooltip;

  /// Tooltip for habitability indicators toggle button
  ///
  /// In en, this message translates to:
  /// **'Toggle Planet Habitability Status'**
  String get toggleHabitabilityIndicatorsTooltip;

  /// Description for habitable zones setting
  ///
  /// In en, this message translates to:
  /// **'Show colored zones around stars indicating habitable regions'**
  String get habitableZonesDescription;

  /// Description for habitability indicators setting
  ///
  /// In en, this message translates to:
  /// **'Display color-coded status rings around planets based on their habitability'**
  String get habitabilityIndicatorsDescription;

  /// Title for the about dialog
  ///
  /// In en, this message translates to:
  /// **'About'**
  String get aboutDialogTitle;

  /// Description of the app shown in about dialog
  ///
  /// In en, this message translates to:
  /// **'A physics simulation exploring gravitational dynamics and orbital mechanics. Experience the beauty and complexity of celestial motion through interactive 3D visualization.'**
  String get appDescription;

  /// Label for author information
  ///
  /// In en, this message translates to:
  /// **'Author'**
  String get authorLabel;

  /// Label for website information
  ///
  /// In en, this message translates to:
  /// **'Website'**
  String get websiteLabel;

  /// Tooltip for the about button
  ///
  /// In en, this message translates to:
  /// **'About'**
  String get aboutButtonTooltip;

  /// The name of the application
  ///
  /// In en, this message translates to:
  /// **'Graviton'**
  String get appNameGraviton;

  /// Label for version information
  ///
  /// In en, this message translates to:
  /// **'Version'**
  String get versionLabel;

  /// Text shown while version information is loading
  ///
  /// In en, this message translates to:
  /// **'Loading version...'**
  String get loadingVersion;

  /// The company name
  ///
  /// In en, this message translates to:
  /// **'Chipper Technologies, LLC'**
  String get companyName;

  /// Label for gravity wells setting
  ///
  /// In en, this message translates to:
  /// **'Gravity Wells'**
  String get gravityWellsLabel;

  /// Description for gravity wells setting
  ///
  /// In en, this message translates to:
  /// **'Show gravitational field strength around objects'**
  String get gravityWellsDescription;

  /// Label for language selection setting
  ///
  /// In en, this message translates to:
  /// **'Language'**
  String get languageLabel;

  /// Description for language selection setting
  ///
  /// In en, this message translates to:
  /// **'Change the app language'**
  String get languageDescription;

  /// Option to use system default language
  ///
  /// In en, this message translates to:
  /// **'System Default'**
  String get languageSystem;

  /// English language option
  ///
  /// In en, this message translates to:
  /// **'English'**
  String get languageEnglish;

  /// German language option
  ///
  /// In en, this message translates to:
  /// **'Deutsch'**
  String get languageGerman;

  /// Spanish language option
  ///
  /// In en, this message translates to:
  /// **'Español'**
  String get languageSpanish;

  /// French language option
  ///
  /// In en, this message translates to:
  /// **'Français'**
  String get languageFrench;

  /// Chinese language option
  ///
  /// In en, this message translates to:
  /// **'中文'**
  String get languageChinese;

  /// Japanese language option
  ///
  /// In en, this message translates to:
  /// **'日本語'**
  String get languageJapanese;

  /// Korean language option
  ///
  /// In en, this message translates to:
  /// **'한국어'**
  String get languageKorean;

  /// Name for first star in random scenarios
  ///
  /// In en, this message translates to:
  /// **'Alpha'**
  String get bodyAlpha;

  /// Name for second star in random scenarios
  ///
  /// In en, this message translates to:
  /// **'Beta'**
  String get bodyBeta;

  /// Name for third star in random scenarios
  ///
  /// In en, this message translates to:
  /// **'Gamma'**
  String get bodyGamma;

  /// Name for small rocky planets
  ///
  /// In en, this message translates to:
  /// **'Rocky Planet'**
  String get bodyRockyPlanet;

  /// Name for Earth-like planets
  ///
  /// In en, this message translates to:
  /// **'Earth-like'**
  String get bodyEarthLike;

  /// Name for Super-Earth planets
  ///
  /// In en, this message translates to:
  /// **'Super-Earth'**
  String get bodySuperEarth;

  /// Name for the Sun
  ///
  /// In en, this message translates to:
  /// **'Sun'**
  String get bodySun;

  /// Name for Earth
  ///
  /// In en, this message translates to:
  /// **'Earth'**
  String get bodyEarth;

  /// Name for the Moon
  ///
  /// In en, this message translates to:
  /// **'Moon'**
  String get bodyMoon;

  /// Name for first star in binary systems
  ///
  /// In en, this message translates to:
  /// **'Star A'**
  String get bodyStarA;

  /// Name for second star in binary systems
  ///
  /// In en, this message translates to:
  /// **'Star B'**
  String get bodyStarB;

  /// Name for planet in binary star system
  ///
  /// In en, this message translates to:
  /// **'Planet P'**
  String get bodyPlanetP;

  /// Name for moon in binary star system
  ///
  /// In en, this message translates to:
  /// **'Moon M'**
  String get bodyMoonM;

  /// Name for central star in asteroid belt
  ///
  /// In en, this message translates to:
  /// **'Central Star'**
  String get bodyCentralStar;

  /// Name for asteroids with number
  ///
  /// In en, this message translates to:
  /// **'Asteroid {number}'**
  String bodyAsteroid(int number);

  /// Name for black hole in galaxy formation
  ///
  /// In en, this message translates to:
  /// **'Black Hole'**
  String get bodyBlackHole;

  /// Name for stars with number
  ///
  /// In en, this message translates to:
  /// **'Star {number}'**
  String bodyStar(int number);

  /// Name for planet with rings
  ///
  /// In en, this message translates to:
  /// **'Ringed Planet'**
  String get bodyRingedPlanet;

  /// Name for ring particles with number
  ///
  /// In en, this message translates to:
  /// **'Ring {number}'**
  String bodyRing(int number);

  /// Name for Mercury planet
  ///
  /// In en, this message translates to:
  /// **'Mercury'**
  String get bodyMercury;

  /// Name for Venus planet
  ///
  /// In en, this message translates to:
  /// **'Venus'**
  String get bodyVenus;

  /// Name for Mars planet
  ///
  /// In en, this message translates to:
  /// **'Mars'**
  String get bodyMars;

  /// Name for Jupiter planet
  ///
  /// In en, this message translates to:
  /// **'Jupiter'**
  String get bodyJupiter;

  /// Name for Saturn planet
  ///
  /// In en, this message translates to:
  /// **'Saturn'**
  String get bodySaturn;

  /// Name for Uranus planet
  ///
  /// In en, this message translates to:
  /// **'Uranus'**
  String get bodyUranus;

  /// Name for Neptune planet
  ///
  /// In en, this message translates to:
  /// **'Neptune'**
  String get bodyNeptune;

  /// Name for inner companion planet in asteroid belt scenario
  ///
  /// In en, this message translates to:
  /// **'Inner Planet'**
  String get bodyInnerPlanet;

  /// Name for outer companion planet in asteroid belt scenario
  ///
  /// In en, this message translates to:
  /// **'Outer Planet'**
  String get bodyOuterPlanet;

  /// Educational focus for random scenario
  ///
  /// In en, this message translates to:
  /// **'chaotic dynamics'**
  String get educationalFocusChaoticDynamics;

  /// Educational focus for Earth-Moon-Sun scenario
  ///
  /// In en, this message translates to:
  /// **'real-world system'**
  String get educationalFocusRealWorldSystem;

  /// Educational focus for binary stars scenario
  ///
  /// In en, this message translates to:
  /// **'binary orbits'**
  String get educationalFocusBinaryOrbits;

  /// Educational focus for asteroid belt scenario
  ///
  /// In en, this message translates to:
  /// **'many-body dynamics'**
  String get educationalFocusManyBodyDynamics;

  /// Educational focus for galaxy formation scenario
  ///
  /// In en, this message translates to:
  /// **'structure formation'**
  String get educationalFocusStructureFormation;

  /// Educational focus for solar system scenario
  ///
  /// In en, this message translates to:
  /// **'planetary motion'**
  String get educationalFocusPlanetaryMotion;

  /// Title for the update required dialog
  ///
  /// In en, this message translates to:
  /// **'Update Required'**
  String get updateRequiredTitle;

  /// Message for the update required dialog
  ///
  /// In en, this message translates to:
  /// **'A newer version of this app is available. Please update to continue using the app with the latest features and improvements.'**
  String get updateRequiredMessage;

  /// Warning message for the update required dialog
  ///
  /// In en, this message translates to:
  /// **'This version is no longer supported.'**
  String get updateRequiredWarning;

  /// Button text to update now
  ///
  /// In en, this message translates to:
  /// **'Update Now'**
  String get updateNow;

  /// Button text to update later
  ///
  /// In en, this message translates to:
  /// **'Later'**
  String get updateLater;

  /// Badge text for current app version
  ///
  /// In en, this message translates to:
  /// **'Current'**
  String get versionStatusCurrent;

  /// Badge text for beta app version
  ///
  /// In en, this message translates to:
  /// **'Beta'**
  String get versionStatusBeta;

  /// Badge text for outdated app version
  ///
  /// In en, this message translates to:
  /// **'Out-of-Date'**
  String get versionStatusOutdated;

  /// Title for maintenance mode dialog
  ///
  /// In en, this message translates to:
  /// **'Maintenance'**
  String get maintenanceTitle;

  /// Title for news notification dialog
  ///
  /// In en, this message translates to:
  /// **'News'**
  String get newsTitle;

  /// Title for emergency notification dialog
  ///
  /// In en, this message translates to:
  /// **'Important Notice'**
  String get emergencyNotificationTitle;

  /// OK button text
  ///
  /// In en, this message translates to:
  /// **'OK'**
  String get ok;

  /// Title for screenshot mode toggle
  ///
  /// In en, this message translates to:
  /// **'Screenshot Mode'**
  String get screenshotMode;

  /// Subtitle explaining screenshot mode functionality
  ///
  /// In en, this message translates to:
  /// **'Enable preset scenes for capturing marketing screenshots'**
  String get screenshotModeSubtitle;

  /// Title for toggle to hide app bar and bottom navigation in screenshot mode
  ///
  /// In en, this message translates to:
  /// **'Hide Navigation'**
  String get hideUIInScreenshotMode;

  /// Subtitle explaining hide UI in screenshot mode functionality
  ///
  /// In en, this message translates to:
  /// **'Hide app bar, bottom navigation, and copyright when screenshot mode is active'**
  String get hideUIInScreenshotModeSubtitle;

  /// Label for scene preset selection
  ///
  /// In en, this message translates to:
  /// **'Scene Preset'**
  String get scenePreset;

  /// Tooltip for previous preset button
  ///
  /// In en, this message translates to:
  /// **'Previous preset'**
  String get previousPreset;

  /// Tooltip for next preset button
  ///
  /// In en, this message translates to:
  /// **'Next preset'**
  String get nextPreset;

  /// Button text to apply the selected scene preset
  ///
  /// In en, this message translates to:
  /// **'Apply Scene'**
  String get applyScene;

  /// Snackbar message when a preset is applied
  ///
  /// In en, this message translates to:
  /// **'Applied preset: {presetName}'**
  String appliedPreset(String presetName);

  /// Button text to deactivate screenshot mode
  ///
  /// In en, this message translates to:
  /// **'Deactivate'**
  String get deactivate;

  /// Message shown when a screenshot scene is active
  ///
  /// In en, this message translates to:
  /// **'Scene active - simulation paused for screenshot capture'**
  String get sceneActive;

  /// No description provided for @presetGalaxyFormationOverview.
  ///
  /// In en, this message translates to:
  /// **'Galaxy Formation Overview'**
  String get presetGalaxyFormationOverview;

  /// No description provided for @presetGalaxyFormationOverviewDesc.
  ///
  /// In en, this message translates to:
  /// **'Wide view of spiral galaxy formation with cosmic background'**
  String get presetGalaxyFormationOverviewDesc;

  /// No description provided for @presetGalaxyCoreDetail.
  ///
  /// In en, this message translates to:
  /// **'Galaxy Core Detail'**
  String get presetGalaxyCoreDetail;

  /// No description provided for @presetGalaxyCoreDetailDesc.
  ///
  /// In en, this message translates to:
  /// **'Close-up of bright galactic center with accretion disk'**
  String get presetGalaxyCoreDetailDesc;

  /// No description provided for @presetGalaxyBlackHole.
  ///
  /// In en, this message translates to:
  /// **'Galaxy Black Hole'**
  String get presetGalaxyBlackHole;

  /// No description provided for @presetGalaxyBlackHoleDesc.
  ///
  /// In en, this message translates to:
  /// **'Close-up view of supermassive black hole at galactic center'**
  String get presetGalaxyBlackHoleDesc;

  /// No description provided for @presetCompleteSolarSystem.
  ///
  /// In en, this message translates to:
  /// **'Complete Solar System'**
  String get presetCompleteSolarSystem;

  /// No description provided for @presetCompleteSolarSystemDesc.
  ///
  /// In en, this message translates to:
  /// **'All planets visible with beautiful orbital trails'**
  String get presetCompleteSolarSystemDesc;

  /// No description provided for @presetInnerSolarSystem.
  ///
  /// In en, this message translates to:
  /// **'Inner Solar System'**
  String get presetInnerSolarSystem;

  /// No description provided for @presetInnerSolarSystemDesc.
  ///
  /// In en, this message translates to:
  /// **'Close-up of Mercury, Venus, Earth, and Mars with habitable zone indicator'**
  String get presetInnerSolarSystemDesc;

  /// No description provided for @presetEarthView.
  ///
  /// In en, this message translates to:
  /// **'Earth View'**
  String get presetEarthView;

  /// No description provided for @presetEarthViewDesc.
  ///
  /// In en, this message translates to:
  /// **'Close-up perspective of Earth with atmospheric detail'**
  String get presetEarthViewDesc;

  /// No description provided for @presetSaturnRings.
  ///
  /// In en, this message translates to:
  /// **'Saturn\'s Majestic Rings'**
  String get presetSaturnRings;

  /// No description provided for @presetSaturnRingsDesc.
  ///
  /// In en, this message translates to:
  /// **'Close-up of Saturn with detailed ring system'**
  String get presetSaturnRingsDesc;

  /// No description provided for @presetEarthMoonSystem.
  ///
  /// In en, this message translates to:
  /// **'Earth-Moon System'**
  String get presetEarthMoonSystem;

  /// No description provided for @presetEarthMoonSystemDesc.
  ///
  /// In en, this message translates to:
  /// **'Earth and Moon with visible orbital mechanics'**
  String get presetEarthMoonSystemDesc;

  /// No description provided for @presetBinaryStarDrama.
  ///
  /// In en, this message translates to:
  /// **'Binary Star Drama'**
  String get presetBinaryStarDrama;

  /// No description provided for @presetBinaryStarDramaDesc.
  ///
  /// In en, this message translates to:
  /// **'Front view of two massive stars in gravitational dance'**
  String get presetBinaryStarDramaDesc;

  /// No description provided for @presetBinaryStarPlanetMoon.
  ///
  /// In en, this message translates to:
  /// **'Binary Star Planet & Moon'**
  String get presetBinaryStarPlanetMoon;

  /// No description provided for @presetBinaryStarPlanetMoonDesc.
  ///
  /// In en, this message translates to:
  /// **'Planet and moon orbiting in chaotic binary star system'**
  String get presetBinaryStarPlanetMoonDesc;

  /// No description provided for @presetAsteroidBeltChaos.
  ///
  /// In en, this message translates to:
  /// **'Asteroid Belt Chaos'**
  String get presetAsteroidBeltChaos;

  /// No description provided for @presetAsteroidBeltChaosDesc.
  ///
  /// In en, this message translates to:
  /// **'Dense asteroid field with gravitational effects'**
  String get presetAsteroidBeltChaosDesc;

  /// No description provided for @presetThreeBodyBallet.
  ///
  /// In en, this message translates to:
  /// **'Three-Body Ballet'**
  String get presetThreeBodyBallet;

  /// No description provided for @presetThreeBodyBalletDesc.
  ///
  /// In en, this message translates to:
  /// **'Classic three-body problem in elegant motion'**
  String get presetThreeBodyBalletDesc;

  /// Emoji for learning objectives
  ///
  /// In en, this message translates to:
  /// **'🎯'**
  String get scenarioLearnEmoji;

  /// Emoji for best for section
  ///
  /// In en, this message translates to:
  /// **'⭐'**
  String get scenarioBestEmoji;

  /// Learning content for solar system scenario
  ///
  /// In en, this message translates to:
  /// **'Learn: Planetary motion, orbital mechanics, familiar celestial bodies'**
  String get scenarioLearnSolar;

  /// Best for content for solar system scenario
  ///
  /// In en, this message translates to:
  /// **'Best for: Beginners, astronomy enthusiasts'**
  String get scenarioBestSolar;

  /// Learning content for Earth-Moon scenario
  ///
  /// In en, this message translates to:
  /// **'Learn: Three-body dynamics, lunar mechanics, tidal forces'**
  String get scenarioLearnEarthMoon;

  /// Best for content for Earth-Moon scenario
  ///
  /// In en, this message translates to:
  /// **'Best for: Understanding Earth-Moon system'**
  String get scenarioBestEarthMoon;

  /// Learning content for binary star scenario
  ///
  /// In en, this message translates to:
  /// **'Learn: Stellar evolution, binary systems, extreme gravity'**
  String get scenarioLearnBinary;

  /// Best for content for binary star scenario
  ///
  /// In en, this message translates to:
  /// **'Best for: Advanced physics exploration'**
  String get scenarioBestBinary;

  /// Learning content for three-body scenario
  ///
  /// In en, this message translates to:
  /// **'Learn: Chaos theory, unpredictable motion, unstable systems'**
  String get scenarioLearnThreeBody;

  /// Best for content for three-body scenario
  ///
  /// In en, this message translates to:
  /// **'Best for: Mathematical physics enthusiasts'**
  String get scenarioBestThreeBody;

  /// Learning content for random scenario
  ///
  /// In en, this message translates to:
  /// **'Learn: Discover unknown configurations, experimental physics'**
  String get scenarioLearnRandom;

  /// Best for content for random scenario
  ///
  /// In en, this message translates to:
  /// **'Best for: Exploration and experimentation'**
  String get scenarioBestRandom;

  /// Label for privacy policy link
  ///
  /// In en, this message translates to:
  /// **'Privacy Policy'**
  String get privacyPolicyLabel;

<<<<<<< HEAD
  /// Title for the help and objectives section
  ///
  /// In en, this message translates to:
  /// **'Help & Objectives'**
  String get helpAndObjectivesTitle;

  /// Title for the what to do section
  ///
  /// In en, this message translates to:
  /// **'What to Do'**
  String get whatToDoTitle;

  /// Description of what users should do in the simulation
  ///
  /// In en, this message translates to:
  /// **'Learn how to navigate and interact with the three-body gravitational simulation.'**
  String get whatToDoDescription;

  /// Button text to get started with the tutorial
  ///
  /// In en, this message translates to:
  /// **'Get Started'**
  String get getStarted;

  /// Title for the objectives section
  ///
  /// In en, this message translates to:
  /// **'Objectives'**
  String get objectivesTitle;

  /// Description of the learning objectives
  ///
  /// In en, this message translates to:
  /// **'Explore the fascinating dynamics of three-body gravitational systems and learn about orbital mechanics.'**
  String get objectivesDescription;

  /// Title for the quick start guide section
  ///
  /// In en, this message translates to:
  /// **'Quick Start Guide'**
  String get quickStartTitle;

  /// Description of how to quickly start using the app
  ///
  /// In en, this message translates to:
  /// **'Start exploring the simulation by selecting a scenario, adjusting controls, and observing gravitational interactions.'**
  String get quickStartDescription;

  /// Tooltip for the show help button
  ///
  /// In en, this message translates to:
  /// **'Show Help'**
  String get showHelpTooltip;

  /// Button text for starting the tutorial
  ///
  /// In en, this message translates to:
  /// **'Tutorial'**
  String get tutorialButton;

  /// Button text for resetting tutorial progress
  ///
  /// In en, this message translates to:
  /// **'Reset Tutorial'**
  String get resetTutorialButton;

  /// Message shown when tutorial is not yet implemented
  ///
  /// In en, this message translates to:
  /// **'Tutorial functionality coming soon!'**
  String get tutorialComingSoon;

  /// Message shown when tutorial state is reset
  ///
  /// In en, this message translates to:
  /// **'Tutorial state reset!'**
  String get tutorialResetMessage;

  /// Title for the tutorial overlay placeholder
  ///
  /// In en, this message translates to:
  /// **'Tutorial Coming Soon!'**
  String get tutorialOverlayTitle;

  /// Description for the tutorial overlay placeholder
  ///
  /// In en, this message translates to:
  /// **'Interactive tutorial functionality will be available in a future update.'**
  String get tutorialOverlayDescription;

  /// Button text to continue
  ///
  /// In en, this message translates to:
  /// **'Continue'**
  String get continueButton;

  /// First learning objective
  ///
  /// In en, this message translates to:
  /// **'Understand gravitational interactions between three bodies'**
  String get objectives1;

  /// Second learning objective
  ///
  /// In en, this message translates to:
  /// **'Observe orbital mechanics and chaos theory in action'**
  String get objectives2;

  /// Third learning objective
  ///
  /// In en, this message translates to:
  /// **'Experiment with different initial conditions'**
  String get objectives3;

  /// Fourth learning objective
  ///
  /// In en, this message translates to:
  /// **'Learn about Lagrange points and stable configurations'**
  String get objectives4;

  /// Fifth learning objective
  ///
  /// In en, this message translates to:
  /// **'Explore how small changes lead to dramatically different outcomes'**
  String get objectives5;

  /// Sixth learning objective
  ///
  /// In en, this message translates to:
  /// **'Develop intuition for N-body gravitational systems'**
  String get objectives6;

  /// First quick start step
  ///
  /// In en, this message translates to:
  /// **'Select a scenario from the menu to start with predefined conditions'**
  String get quickStart1;

  /// Second quick start step
  ///
  /// In en, this message translates to:
  /// **'Use play/pause controls to start and stop the simulation'**
  String get quickStart2;

  /// Third quick start step
  ///
  /// In en, this message translates to:
  /// **'Adjust simulation speed to observe at different time scales'**
  String get quickStart3;

  /// Fourth quick start step
  ///
  /// In en, this message translates to:
  /// **'Toggle trails to see orbital paths over time'**
  String get quickStart4;

  /// Fifth quick start step
  ///
  /// In en, this message translates to:
  /// **'Tap bodies to select and view detailed information'**
  String get quickStart5;

  /// Sixth quick start step
  ///
  /// In en, this message translates to:
  /// **'Experiment with different settings to explore various outcomes'**
  String get quickStart6;

  /// Tooltip for the more options menu button
  ///
  /// In en, this message translates to:
  /// **'More options'**
  String get moreOptionsTooltip;

  /// Description for the scenarios menu item
  ///
  /// In en, this message translates to:
  /// **'Explore different scenarios'**
  String get exploreScenarios;

  /// Title for the physics settings menu item
  ///
  /// In en, this message translates to:
  /// **'Physics Settings'**
  String get physicsSettingsTitle;

  /// Status message when custom physics parameters are active
  ///
  /// In en, this message translates to:
  /// **'Custom parameters active'**
  String get customParametersActive;

  /// Description for the physics settings menu item
  ///
  /// In en, this message translates to:
  /// **'Advanced simulation parameters'**
  String get advancedSimulationParameters;

  /// Description for the settings menu item
  ///
  /// In en, this message translates to:
  /// **'Visual & behavior options'**
  String get visualBehaviorOptions;

  /// Description for the help menu item
  ///
  /// In en, this message translates to:
  /// **'Tutorial & objectives'**
  String get tutorialObjectives;
=======
  /// Title for tutorial welcome step
  ///
  /// In en, this message translates to:
  /// **'Welcome to Graviton!'**
  String get tutorialWelcomeTitle;

  /// Description for tutorial welcome step
  ///
  /// In en, this message translates to:
  /// **'Welcome to Graviton, your window into the fascinating world of gravitational physics! This app lets you explore how celestial bodies interact through gravity, creating beautiful orbital dances across space and time.'**
  String get tutorialWelcomeDescription;

  /// Title for tutorial objectives step
  ///
  /// In en, this message translates to:
  /// **'What Can You Do?'**
  String get tutorialObjectivesTitle;

  /// Description for tutorial objectives step
  ///
  /// In en, this message translates to:
  /// **'• Observe realistic orbital mechanics\n• Explore different astronomical scenarios\n• Experiment with gravitational interactions\n• Watch collisions and mergers\n• Learn about planetary motion\n• Discover chaotic three-body dynamics'**
  String get tutorialObjectivesDescription;

  /// Title for tutorial controls step
  ///
  /// In en, this message translates to:
  /// **'Basic Controls'**
  String get tutorialControlsTitle;

  /// Description for tutorial controls step
  ///
  /// In en, this message translates to:
  /// **'Use the top controls to Play/Pause the simulation, Reset for new scenarios, and adjust simulation Speed. The Settings button lets you customize trails and other visual options.'**
  String get tutorialControlsDescription;

  /// Title for tutorial camera step
  ///
  /// In en, this message translates to:
  /// **'Camera Controls'**
  String get tutorialCameraTitle;

  /// Description for tutorial camera step
  ///
  /// In en, this message translates to:
  /// **'Drag to rotate your view, pinch to zoom, and use two fingers to roll the camera. The bottom controls help you focus on objects, center the view, and enable auto-rotation for a cinematic experience.'**
  String get tutorialCameraDescription;

  /// Title for tutorial scenarios step
  ///
  /// In en, this message translates to:
  /// **'Choose Your Adventure'**
  String get tutorialScenariosTitle;

  /// Description for tutorial scenarios step
  ///
  /// In en, this message translates to:
  /// **'Tap the Science button to explore different scenarios: our Solar System, Earth-Moon dynamics, Binary Stars, or the classic chaotic Three-Body Problem. Each offers unique physics to discover!'**
  String get tutorialScenariosDescription;

  /// Title for tutorial final step
  ///
  /// In en, this message translates to:
  /// **'Ready to Explore!'**
  String get tutorialExploreTitle;

  /// Description for tutorial final step
  ///
  /// In en, this message translates to:
  /// **'You\'re all set! Start with the Solar System to see familiar planets, or dive into the Three-Body Problem for some chaotic fun. Remember: every reset creates a new universe to explore!'**
  String get tutorialExploreDescription;

  /// Button to skip tutorial
  ///
  /// In en, this message translates to:
  /// **'Skip'**
  String get skipTutorial;

  /// Previous button
  ///
  /// In en, this message translates to:
  /// **'Previous'**
  String get previous;

  /// Next button
  ///
  /// In en, this message translates to:
  /// **'Next'**
  String get next;

  /// Final tutorial button to start using the app
  ///
  /// In en, this message translates to:
  /// **'Get Started!'**
  String get getStarted;

  /// Tooltip for tutorial button
  ///
  /// In en, this message translates to:
  /// **'Show Tutorial'**
  String get showTutorialTooltip;

  /// Title for help dialog
  ///
  /// In en, this message translates to:
  /// **'Help & Objectives'**
  String get helpAndObjectivesTitle;

  /// Title for what to do section
  ///
  /// In en, this message translates to:
  /// **'What to Do in Graviton'**
  String get whatToDoTitle;

  /// Description of what users can do
  ///
  /// In en, this message translates to:
  /// **'Graviton is a physics playground where you can:\n\n🪐 Explore realistic orbital mechanics\n🌟 Watch stellar evolution and collisions\n🎯 Learn about gravitational forces\n🎮 Experiment with different scenarios\n📚 Understand celestial dynamics\n🔄 Create endless random configurations'**
  String get whatToDoDescription;

  /// Title for learning objectives section
  ///
  /// In en, this message translates to:
  /// **'Learning Objectives'**
  String get objectivesTitle;

  /// No description provided for @objectives1.
  ///
  /// In en, this message translates to:
  /// **'Understand how gravity shapes the cosmos'**
  String get objectives1;

  /// No description provided for @objectives2.
  ///
  /// In en, this message translates to:
  /// **'Observe stable vs. chaotic orbital systems'**
  String get objectives2;

  /// No description provided for @objectives3.
  ///
  /// In en, this message translates to:
  /// **'Learn why planets move in elliptical orbits'**
  String get objectives3;

  /// No description provided for @objectives4.
  ///
  /// In en, this message translates to:
  /// **'Discover how binary stars interact'**
  String get objectives4;

  /// No description provided for @objectives5.
  ///
  /// In en, this message translates to:
  /// **'See what happens when objects collide'**
  String get objectives5;

  /// No description provided for @objectives6.
  ///
  /// In en, this message translates to:
  /// **'Appreciate the three-body problem\'s complexity'**
  String get objectives6;

  /// Title for quick start section
  ///
  /// In en, this message translates to:
  /// **'Quick Start Guide'**
  String get quickStartTitle;

  /// No description provided for @quickStart1.
  ///
  /// In en, this message translates to:
  /// **'Choose a scenario (Solar System recommended for beginners)'**
  String get quickStart1;

  /// No description provided for @quickStart2.
  ///
  /// In en, this message translates to:
  /// **'Press Play to start the simulation'**
  String get quickStart2;

  /// No description provided for @quickStart3.
  ///
  /// In en, this message translates to:
  /// **'Drag to rotate your view, pinch to zoom'**
  String get quickStart3;

  /// No description provided for @quickStart4.
  ///
  /// In en, this message translates to:
  /// **'Tap the Speed slider to control time'**
  String get quickStart4;

  /// No description provided for @quickStart5.
  ///
  /// In en, this message translates to:
  /// **'Try Reset for new random configurations'**
  String get quickStart5;

  /// No description provided for @quickStart6.
  ///
  /// In en, this message translates to:
  /// **'Enable Trails to see orbital paths'**
  String get quickStart6;

  /// Description of learning objectives (fallback for languages without individual items)
  ///
  /// In en, this message translates to:
  /// **'• Understand how gravity shapes the cosmos\n• Observe stable vs. chaotic orbital systems\n• Learn why planets move in elliptical orbits\n• Discover how binary stars interact\n• See what happens when objects collide\n• Appreciate the three-body problem\'s complexity'**
  String get objectivesDescription;

  /// Quick start instructions (fallback for languages without individual items)
  ///
  /// In en, this message translates to:
  /// **'1. Choose a scenario (Solar System recommended for beginners)\n2. Press Play to start the simulation\n3. Drag to rotate your view, pinch to zoom\n4. Tap the Speed slider to control time\n5. Try Reset for new random configurations\n6. Enable Trails to see orbital paths'**
  String get quickStartDescription;

  /// Tooltip for help button
  ///
  /// In en, this message translates to:
  /// **'Help & Objectives'**
  String get showHelpTooltip;

  /// Button to show tutorial
  ///
  /// In en, this message translates to:
  /// **'Tutorial'**
  String get tutorialButton;

  /// Button to reset tutorial state (debug only)
  ///
  /// In en, this message translates to:
  /// **'Reset'**
  String get resetTutorialButton;

  /// Message shown when tutorial state is reset
  ///
  /// In en, this message translates to:
  /// **'Tutorial state reset! Restart app to see first-time experience.'**
  String get tutorialResetMessage;

  /// Button to copy text to clipboard
  ///
  /// In en, this message translates to:
  /// **'Copy'**
  String get copyButton;

  /// Error message when URL cannot be opened
  ///
  /// In en, this message translates to:
  /// **'Could not open {url}'**
  String couldNotOpenUrl(String url);

  /// Error message when link fails to open
  ///
  /// In en, this message translates to:
  /// **'Error opening link: {error}'**
  String errorOpeningLink(String error);

  /// Message shown when text is copied to clipboard
  ///
  /// In en, this message translates to:
  /// **'Copied to clipboard: {text}'**
  String copiedToClipboard(String text);
>>>>>>> 03c0805d
}

class _AppLocalizationsDelegate
    extends LocalizationsDelegate<AppLocalizations> {
  const _AppLocalizationsDelegate();

  @override
  Future<AppLocalizations> load(Locale locale) {
    return SynchronousFuture<AppLocalizations>(lookupAppLocalizations(locale));
  }

  @override
  bool isSupported(Locale locale) => <String>[
    'de',
    'en',
    'es',
    'fr',
    'ja',
    'ko',
    'zh',
  ].contains(locale.languageCode);

  @override
  bool shouldReload(_AppLocalizationsDelegate old) => false;
}

AppLocalizations lookupAppLocalizations(Locale locale) {
  // Lookup logic when only language code is specified.
  switch (locale.languageCode) {
    case 'de':
      return AppLocalizationsDe();
    case 'en':
      return AppLocalizationsEn();
    case 'es':
      return AppLocalizationsEs();
    case 'fr':
      return AppLocalizationsFr();
    case 'ja':
      return AppLocalizationsJa();
    case 'ko':
      return AppLocalizationsKo();
    case 'zh':
      return AppLocalizationsZh();
  }

  throw FlutterError(
    'AppLocalizations.delegate failed to load unsupported locale "$locale". This is likely '
    'an issue with the localizations generation tool. Please file an issue '
    'on GitHub with a reproducible sample app and the gen-l10n configuration '
    'that was used.',
  );
}<|MERGE_RESOLUTION|>--- conflicted
+++ resolved
@@ -1290,445 +1290,234 @@
   /// **'Privacy Policy'**
   String get privacyPolicyLabel;
 
-<<<<<<< HEAD
-  /// Title for the help and objectives section
+  /// Title for tutorial welcome step
+  ///
+  /// In en, this message translates to:
+  /// **'Welcome to Graviton!'**
+  String get tutorialWelcomeTitle;
+
+  /// Description for tutorial welcome step
+  ///
+  /// In en, this message translates to:
+  /// **'Welcome to Graviton, your window into the fascinating world of gravitational physics! This app lets you explore how celestial bodies interact through gravity, creating beautiful orbital dances across space and time.'**
+  String get tutorialWelcomeDescription;
+
+  /// Title for tutorial objectives step
+  ///
+  /// In en, this message translates to:
+  /// **'What Can You Do?'**
+  String get tutorialObjectivesTitle;
+
+  /// Description for tutorial objectives step
+  ///
+  /// In en, this message translates to:
+  /// **'• Observe realistic orbital mechanics\n• Explore different astronomical scenarios\n• Experiment with gravitational interactions\n• Watch collisions and mergers\n• Learn about planetary motion\n• Discover chaotic three-body dynamics'**
+  String get tutorialObjectivesDescription;
+
+  /// Title for tutorial controls step
+  ///
+  /// In en, this message translates to:
+  /// **'Basic Controls'**
+  String get tutorialControlsTitle;
+
+  /// Description for tutorial controls step
+  ///
+  /// In en, this message translates to:
+  /// **'Use the top controls to Play/Pause the simulation, Reset for new scenarios, and adjust simulation Speed. The Settings button lets you customize trails and other visual options.'**
+  String get tutorialControlsDescription;
+
+  /// Title for tutorial camera step
+  ///
+  /// In en, this message translates to:
+  /// **'Camera Controls'**
+  String get tutorialCameraTitle;
+
+  /// Description for tutorial camera step
+  ///
+  /// In en, this message translates to:
+  /// **'Drag to rotate your view, pinch to zoom, and use two fingers to roll the camera. The bottom controls help you focus on objects, center the view, and enable auto-rotation for a cinematic experience.'**
+  String get tutorialCameraDescription;
+
+  /// Title for tutorial scenarios step
+  ///
+  /// In en, this message translates to:
+  /// **'Choose Your Adventure'**
+  String get tutorialScenariosTitle;
+
+  /// Description for tutorial scenarios step
+  ///
+  /// In en, this message translates to:
+  /// **'Tap the Science button to explore different scenarios: our Solar System, Earth-Moon dynamics, Binary Stars, or the classic chaotic Three-Body Problem. Each offers unique physics to discover!'**
+  String get tutorialScenariosDescription;
+
+  /// Title for tutorial final step
+  ///
+  /// In en, this message translates to:
+  /// **'Ready to Explore!'**
+  String get tutorialExploreTitle;
+
+  /// Description for tutorial final step
+  ///
+  /// In en, this message translates to:
+  /// **'You\'re all set! Start with the Solar System to see familiar planets, or dive into the Three-Body Problem for some chaotic fun. Remember: every reset creates a new universe to explore!'**
+  String get tutorialExploreDescription;
+
+  /// Button to skip tutorial
+  ///
+  /// In en, this message translates to:
+  /// **'Skip'**
+  String get skipTutorial;
+
+  /// Previous button
+  ///
+  /// In en, this message translates to:
+  /// **'Previous'**
+  String get previous;
+
+  /// Next button
+  ///
+  /// In en, this message translates to:
+  /// **'Next'**
+  String get next;
+
+  /// Final tutorial button to start using the app
+  ///
+  /// In en, this message translates to:
+  /// **'Get Started!'**
+  String get getStarted;
+
+  /// Tooltip for tutorial button
+  ///
+  /// In en, this message translates to:
+  /// **'Show Tutorial'**
+  String get showTutorialTooltip;
+
+  /// Title for help dialog
   ///
   /// In en, this message translates to:
   /// **'Help & Objectives'**
   String get helpAndObjectivesTitle;
 
-  /// Title for the what to do section
-  ///
-  /// In en, this message translates to:
-  /// **'What to Do'**
+  /// Title for what to do section
+  ///
+  /// In en, this message translates to:
+  /// **'What to Do in Graviton'**
   String get whatToDoTitle;
 
-  /// Description of what users should do in the simulation
-  ///
-  /// In en, this message translates to:
-  /// **'Learn how to navigate and interact with the three-body gravitational simulation.'**
+  /// Description of what users can do
+  ///
+  /// In en, this message translates to:
+  /// **'Graviton is a physics playground where you can:\n\n🪐 Explore realistic orbital mechanics\n🌟 Watch stellar evolution and collisions\n🎯 Learn about gravitational forces\n🎮 Experiment with different scenarios\n📚 Understand celestial dynamics\n🔄 Create endless random configurations'**
   String get whatToDoDescription;
 
-  /// Button text to get started with the tutorial
-  ///
-  /// In en, this message translates to:
-  /// **'Get Started'**
-  String get getStarted;
-
-  /// Title for the objectives section
-  ///
-  /// In en, this message translates to:
-  /// **'Objectives'**
+  /// Title for learning objectives section
+  ///
+  /// In en, this message translates to:
+  /// **'Learning Objectives'**
   String get objectivesTitle;
 
-  /// Description of the learning objectives
-  ///
-  /// In en, this message translates to:
-  /// **'Explore the fascinating dynamics of three-body gravitational systems and learn about orbital mechanics.'**
-  String get objectivesDescription;
-
-  /// Title for the quick start guide section
+  /// No description provided for @objectives1.
+  ///
+  /// In en, this message translates to:
+  /// **'Understand how gravity shapes the cosmos'**
+  String get objectives1;
+
+  /// No description provided for @objectives2.
+  ///
+  /// In en, this message translates to:
+  /// **'Observe stable vs. chaotic orbital systems'**
+  String get objectives2;
+
+  /// No description provided for @objectives3.
+  ///
+  /// In en, this message translates to:
+  /// **'Learn why planets move in elliptical orbits'**
+  String get objectives3;
+
+  /// No description provided for @objectives4.
+  ///
+  /// In en, this message translates to:
+  /// **'Discover how binary stars interact'**
+  String get objectives4;
+
+  /// No description provided for @objectives5.
+  ///
+  /// In en, this message translates to:
+  /// **'See what happens when objects collide'**
+  String get objectives5;
+
+  /// No description provided for @objectives6.
+  ///
+  /// In en, this message translates to:
+  /// **'Appreciate the three-body problem\'s complexity'**
+  String get objectives6;
+
+  /// Title for quick start section
   ///
   /// In en, this message translates to:
   /// **'Quick Start Guide'**
   String get quickStartTitle;
 
-  /// Description of how to quickly start using the app
-  ///
-  /// In en, this message translates to:
-  /// **'Start exploring the simulation by selecting a scenario, adjusting controls, and observing gravitational interactions.'**
+  /// No description provided for @quickStart1.
+  ///
+  /// In en, this message translates to:
+  /// **'Choose a scenario (Solar System recommended for beginners)'**
+  String get quickStart1;
+
+  /// No description provided for @quickStart2.
+  ///
+  /// In en, this message translates to:
+  /// **'Press Play to start the simulation'**
+  String get quickStart2;
+
+  /// No description provided for @quickStart3.
+  ///
+  /// In en, this message translates to:
+  /// **'Drag to rotate your view, pinch to zoom'**
+  String get quickStart3;
+
+  /// No description provided for @quickStart4.
+  ///
+  /// In en, this message translates to:
+  /// **'Tap the Speed slider to control time'**
+  String get quickStart4;
+
+  /// No description provided for @quickStart5.
+  ///
+  /// In en, this message translates to:
+  /// **'Try Reset for new random configurations'**
+  String get quickStart5;
+
+  /// No description provided for @quickStart6.
+  ///
+  /// In en, this message translates to:
+  /// **'Enable Trails to see orbital paths'**
+  String get quickStart6;
+
+  /// Description of learning objectives (fallback for languages without individual items)
+  ///
+  /// In en, this message translates to:
+  /// **'• Understand how gravity shapes the cosmos\n• Observe stable vs. chaotic orbital systems\n• Learn why planets move in elliptical orbits\n• Discover how binary stars interact\n• See what happens when objects collide\n• Appreciate the three-body problem\'s complexity'**
+  String get objectivesDescription;
+
+  /// Quick start instructions (fallback for languages without individual items)
+  ///
+  /// In en, this message translates to:
+  /// **'1. Choose a scenario (Solar System recommended for beginners)\n2. Press Play to start the simulation\n3. Drag to rotate your view, pinch to zoom\n4. Tap the Speed slider to control time\n5. Try Reset for new random configurations\n6. Enable Trails to see orbital paths'**
   String get quickStartDescription;
 
-  /// Tooltip for the show help button
-  ///
-  /// In en, this message translates to:
-  /// **'Show Help'**
+  /// Tooltip for help button
+  ///
+  /// In en, this message translates to:
+  /// **'Help & Objectives'**
   String get showHelpTooltip;
 
-  /// Button text for starting the tutorial
+  /// Button to show tutorial
   ///
   /// In en, this message translates to:
   /// **'Tutorial'**
   String get tutorialButton;
 
-  /// Button text for resetting tutorial progress
-  ///
-  /// In en, this message translates to:
-  /// **'Reset Tutorial'**
-  String get resetTutorialButton;
-
-  /// Message shown when tutorial is not yet implemented
-  ///
-  /// In en, this message translates to:
-  /// **'Tutorial functionality coming soon!'**
-  String get tutorialComingSoon;
-
-  /// Message shown when tutorial state is reset
-  ///
-  /// In en, this message translates to:
-  /// **'Tutorial state reset!'**
-  String get tutorialResetMessage;
-
-  /// Title for the tutorial overlay placeholder
-  ///
-  /// In en, this message translates to:
-  /// **'Tutorial Coming Soon!'**
-  String get tutorialOverlayTitle;
-
-  /// Description for the tutorial overlay placeholder
-  ///
-  /// In en, this message translates to:
-  /// **'Interactive tutorial functionality will be available in a future update.'**
-  String get tutorialOverlayDescription;
-
-  /// Button text to continue
-  ///
-  /// In en, this message translates to:
-  /// **'Continue'**
-  String get continueButton;
-
-  /// First learning objective
-  ///
-  /// In en, this message translates to:
-  /// **'Understand gravitational interactions between three bodies'**
-  String get objectives1;
-
-  /// Second learning objective
-  ///
-  /// In en, this message translates to:
-  /// **'Observe orbital mechanics and chaos theory in action'**
-  String get objectives2;
-
-  /// Third learning objective
-  ///
-  /// In en, this message translates to:
-  /// **'Experiment with different initial conditions'**
-  String get objectives3;
-
-  /// Fourth learning objective
-  ///
-  /// In en, this message translates to:
-  /// **'Learn about Lagrange points and stable configurations'**
-  String get objectives4;
-
-  /// Fifth learning objective
-  ///
-  /// In en, this message translates to:
-  /// **'Explore how small changes lead to dramatically different outcomes'**
-  String get objectives5;
-
-  /// Sixth learning objective
-  ///
-  /// In en, this message translates to:
-  /// **'Develop intuition for N-body gravitational systems'**
-  String get objectives6;
-
-  /// First quick start step
-  ///
-  /// In en, this message translates to:
-  /// **'Select a scenario from the menu to start with predefined conditions'**
-  String get quickStart1;
-
-  /// Second quick start step
-  ///
-  /// In en, this message translates to:
-  /// **'Use play/pause controls to start and stop the simulation'**
-  String get quickStart2;
-
-  /// Third quick start step
-  ///
-  /// In en, this message translates to:
-  /// **'Adjust simulation speed to observe at different time scales'**
-  String get quickStart3;
-
-  /// Fourth quick start step
-  ///
-  /// In en, this message translates to:
-  /// **'Toggle trails to see orbital paths over time'**
-  String get quickStart4;
-
-  /// Fifth quick start step
-  ///
-  /// In en, this message translates to:
-  /// **'Tap bodies to select and view detailed information'**
-  String get quickStart5;
-
-  /// Sixth quick start step
-  ///
-  /// In en, this message translates to:
-  /// **'Experiment with different settings to explore various outcomes'**
-  String get quickStart6;
-
-  /// Tooltip for the more options menu button
-  ///
-  /// In en, this message translates to:
-  /// **'More options'**
-  String get moreOptionsTooltip;
-
-  /// Description for the scenarios menu item
-  ///
-  /// In en, this message translates to:
-  /// **'Explore different scenarios'**
-  String get exploreScenarios;
-
-  /// Title for the physics settings menu item
-  ///
-  /// In en, this message translates to:
-  /// **'Physics Settings'**
-  String get physicsSettingsTitle;
-
-  /// Status message when custom physics parameters are active
-  ///
-  /// In en, this message translates to:
-  /// **'Custom parameters active'**
-  String get customParametersActive;
-
-  /// Description for the physics settings menu item
-  ///
-  /// In en, this message translates to:
-  /// **'Advanced simulation parameters'**
-  String get advancedSimulationParameters;
-
-  /// Description for the settings menu item
-  ///
-  /// In en, this message translates to:
-  /// **'Visual & behavior options'**
-  String get visualBehaviorOptions;
-
-  /// Description for the help menu item
-  ///
-  /// In en, this message translates to:
-  /// **'Tutorial & objectives'**
-  String get tutorialObjectives;
-=======
-  /// Title for tutorial welcome step
-  ///
-  /// In en, this message translates to:
-  /// **'Welcome to Graviton!'**
-  String get tutorialWelcomeTitle;
-
-  /// Description for tutorial welcome step
-  ///
-  /// In en, this message translates to:
-  /// **'Welcome to Graviton, your window into the fascinating world of gravitational physics! This app lets you explore how celestial bodies interact through gravity, creating beautiful orbital dances across space and time.'**
-  String get tutorialWelcomeDescription;
-
-  /// Title for tutorial objectives step
-  ///
-  /// In en, this message translates to:
-  /// **'What Can You Do?'**
-  String get tutorialObjectivesTitle;
-
-  /// Description for tutorial objectives step
-  ///
-  /// In en, this message translates to:
-  /// **'• Observe realistic orbital mechanics\n• Explore different astronomical scenarios\n• Experiment with gravitational interactions\n• Watch collisions and mergers\n• Learn about planetary motion\n• Discover chaotic three-body dynamics'**
-  String get tutorialObjectivesDescription;
-
-  /// Title for tutorial controls step
-  ///
-  /// In en, this message translates to:
-  /// **'Basic Controls'**
-  String get tutorialControlsTitle;
-
-  /// Description for tutorial controls step
-  ///
-  /// In en, this message translates to:
-  /// **'Use the top controls to Play/Pause the simulation, Reset for new scenarios, and adjust simulation Speed. The Settings button lets you customize trails and other visual options.'**
-  String get tutorialControlsDescription;
-
-  /// Title for tutorial camera step
-  ///
-  /// In en, this message translates to:
-  /// **'Camera Controls'**
-  String get tutorialCameraTitle;
-
-  /// Description for tutorial camera step
-  ///
-  /// In en, this message translates to:
-  /// **'Drag to rotate your view, pinch to zoom, and use two fingers to roll the camera. The bottom controls help you focus on objects, center the view, and enable auto-rotation for a cinematic experience.'**
-  String get tutorialCameraDescription;
-
-  /// Title for tutorial scenarios step
-  ///
-  /// In en, this message translates to:
-  /// **'Choose Your Adventure'**
-  String get tutorialScenariosTitle;
-
-  /// Description for tutorial scenarios step
-  ///
-  /// In en, this message translates to:
-  /// **'Tap the Science button to explore different scenarios: our Solar System, Earth-Moon dynamics, Binary Stars, or the classic chaotic Three-Body Problem. Each offers unique physics to discover!'**
-  String get tutorialScenariosDescription;
-
-  /// Title for tutorial final step
-  ///
-  /// In en, this message translates to:
-  /// **'Ready to Explore!'**
-  String get tutorialExploreTitle;
-
-  /// Description for tutorial final step
-  ///
-  /// In en, this message translates to:
-  /// **'You\'re all set! Start with the Solar System to see familiar planets, or dive into the Three-Body Problem for some chaotic fun. Remember: every reset creates a new universe to explore!'**
-  String get tutorialExploreDescription;
-
-  /// Button to skip tutorial
-  ///
-  /// In en, this message translates to:
-  /// **'Skip'**
-  String get skipTutorial;
-
-  /// Previous button
-  ///
-  /// In en, this message translates to:
-  /// **'Previous'**
-  String get previous;
-
-  /// Next button
-  ///
-  /// In en, this message translates to:
-  /// **'Next'**
-  String get next;
-
-  /// Final tutorial button to start using the app
-  ///
-  /// In en, this message translates to:
-  /// **'Get Started!'**
-  String get getStarted;
-
-  /// Tooltip for tutorial button
-  ///
-  /// In en, this message translates to:
-  /// **'Show Tutorial'**
-  String get showTutorialTooltip;
-
-  /// Title for help dialog
-  ///
-  /// In en, this message translates to:
-  /// **'Help & Objectives'**
-  String get helpAndObjectivesTitle;
-
-  /// Title for what to do section
-  ///
-  /// In en, this message translates to:
-  /// **'What to Do in Graviton'**
-  String get whatToDoTitle;
-
-  /// Description of what users can do
-  ///
-  /// In en, this message translates to:
-  /// **'Graviton is a physics playground where you can:\n\n🪐 Explore realistic orbital mechanics\n🌟 Watch stellar evolution and collisions\n🎯 Learn about gravitational forces\n🎮 Experiment with different scenarios\n📚 Understand celestial dynamics\n🔄 Create endless random configurations'**
-  String get whatToDoDescription;
-
-  /// Title for learning objectives section
-  ///
-  /// In en, this message translates to:
-  /// **'Learning Objectives'**
-  String get objectivesTitle;
-
-  /// No description provided for @objectives1.
-  ///
-  /// In en, this message translates to:
-  /// **'Understand how gravity shapes the cosmos'**
-  String get objectives1;
-
-  /// No description provided for @objectives2.
-  ///
-  /// In en, this message translates to:
-  /// **'Observe stable vs. chaotic orbital systems'**
-  String get objectives2;
-
-  /// No description provided for @objectives3.
-  ///
-  /// In en, this message translates to:
-  /// **'Learn why planets move in elliptical orbits'**
-  String get objectives3;
-
-  /// No description provided for @objectives4.
-  ///
-  /// In en, this message translates to:
-  /// **'Discover how binary stars interact'**
-  String get objectives4;
-
-  /// No description provided for @objectives5.
-  ///
-  /// In en, this message translates to:
-  /// **'See what happens when objects collide'**
-  String get objectives5;
-
-  /// No description provided for @objectives6.
-  ///
-  /// In en, this message translates to:
-  /// **'Appreciate the three-body problem\'s complexity'**
-  String get objectives6;
-
-  /// Title for quick start section
-  ///
-  /// In en, this message translates to:
-  /// **'Quick Start Guide'**
-  String get quickStartTitle;
-
-  /// No description provided for @quickStart1.
-  ///
-  /// In en, this message translates to:
-  /// **'Choose a scenario (Solar System recommended for beginners)'**
-  String get quickStart1;
-
-  /// No description provided for @quickStart2.
-  ///
-  /// In en, this message translates to:
-  /// **'Press Play to start the simulation'**
-  String get quickStart2;
-
-  /// No description provided for @quickStart3.
-  ///
-  /// In en, this message translates to:
-  /// **'Drag to rotate your view, pinch to zoom'**
-  String get quickStart3;
-
-  /// No description provided for @quickStart4.
-  ///
-  /// In en, this message translates to:
-  /// **'Tap the Speed slider to control time'**
-  String get quickStart4;
-
-  /// No description provided for @quickStart5.
-  ///
-  /// In en, this message translates to:
-  /// **'Try Reset for new random configurations'**
-  String get quickStart5;
-
-  /// No description provided for @quickStart6.
-  ///
-  /// In en, this message translates to:
-  /// **'Enable Trails to see orbital paths'**
-  String get quickStart6;
-
-  /// Description of learning objectives (fallback for languages without individual items)
-  ///
-  /// In en, this message translates to:
-  /// **'• Understand how gravity shapes the cosmos\n• Observe stable vs. chaotic orbital systems\n• Learn why planets move in elliptical orbits\n• Discover how binary stars interact\n• See what happens when objects collide\n• Appreciate the three-body problem\'s complexity'**
-  String get objectivesDescription;
-
-  /// Quick start instructions (fallback for languages without individual items)
-  ///
-  /// In en, this message translates to:
-  /// **'1. Choose a scenario (Solar System recommended for beginners)\n2. Press Play to start the simulation\n3. Drag to rotate your view, pinch to zoom\n4. Tap the Speed slider to control time\n5. Try Reset for new random configurations\n6. Enable Trails to see orbital paths'**
-  String get quickStartDescription;
-
-  /// Tooltip for help button
-  ///
-  /// In en, this message translates to:
-  /// **'Help & Objectives'**
-  String get showHelpTooltip;
-
-  /// Button to show tutorial
-  ///
-  /// In en, this message translates to:
-  /// **'Tutorial'**
-  String get tutorialButton;
-
   /// Button to reset tutorial state (debug only)
   ///
   /// In en, this message translates to:
@@ -1764,7 +1553,6 @@
   /// In en, this message translates to:
   /// **'Copied to clipboard: {text}'**
   String copiedToClipboard(String text);
->>>>>>> 03c0805d
 }
 
 class _AppLocalizationsDelegate
