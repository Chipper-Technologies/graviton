--- conflicted
+++ resolved
@@ -151,13 +151,8 @@
   /// Primary app theme colors
   static const Color primaryColor = Color(0xFF818cf8); // Main app primary color
   static const Color sectionTitlePurple = Color(
-<<<<<<< HEAD
-    0xFF9370DB,
-  ); // Section title color
-=======
     0xFFB19CD9,
   ); // Light purple for section titles
->>>>>>> 03c0805d
 
   /// Off-screen indicator colors
   static const Color offScreenBlackHole = Color(
