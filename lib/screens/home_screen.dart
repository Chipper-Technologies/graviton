import 'dart:async';
import 'dart:math' as math;

import 'package:flutter/material.dart';
import 'package:flutter/scheduler.dart';
import 'package:flutter/services.dart';
import 'package:graviton/enums/ui_action.dart';
import 'package:graviton/enums/ui_element.dart';
import 'package:graviton/l10n/app_localizations.dart';
import 'package:graviton/models/body.dart';
import 'package:graviton/painters/graviton_painter.dart';
import 'package:graviton/services/firebase_service.dart';
import 'package:graviton/services/screenshot_mode_service.dart';
import 'package:graviton/state/app_state.dart';
import 'package:graviton/theme/app_colors.dart';
import 'package:graviton/theme/app_typography.dart';
import 'package:graviton/utils/star_generator.dart';
import 'package:graviton/widgets/body_labels_overlay.dart';
import 'package:graviton/widgets/body_property_editor_overlay.dart';
import 'package:graviton/widgets/body_properties_dialog.dart';
import 'package:graviton/widgets/bottom_controls.dart';
import 'package:graviton/widgets/copyright_text.dart';
import 'package:graviton/widgets/floating_simulation_controls.dart';
import 'package:graviton/widgets/help_dialog.dart';
import 'package:graviton/widgets/app_bar_more_menu.dart';
import 'package:graviton/widgets/maintenance_dialog.dart';
import 'package:graviton/widgets/offscreen_indicators_overlay.dart';
import 'package:graviton/widgets/scenario_selection_dialog.dart';
import 'package:graviton/widgets/screenshot_countdown.dart';
import 'package:graviton/widgets/settings_dialog.dart';
import 'package:graviton/widgets/simulation_settings_dialog.dart';
import 'package:graviton/widgets/stats_overlay.dart';
import 'package:graviton/widgets/version_check_dialog.dart';
import 'package:graviton/widgets/help_dialog.dart';
import 'package:graviton/widgets/tutorial_overlay.dart';
import 'package:graviton/widgets/app_bar_speed_control.dart';
import 'package:graviton/widgets/app_bar_more_menu.dart';
import 'package:graviton/widgets/floating_simulation_controls.dart';
import 'package:graviton/services/onboarding_service.dart';
import 'package:provider/provider.dart';
import 'package:vector_math/vector_math_64.dart' as vm;

/// Main screen for Graviton
class HomeScreen extends StatefulWidget {
  const HomeScreen({super.key});

  @override
  State<HomeScreen> createState() => _HomeScreenState();
}

class _HomeScreenState extends State<HomeScreen> with SingleTickerProviderStateMixin, WidgetsBindingObserver {
  late final Ticker _ticker;
  Offset? _lastPan;
  late final List<StarData> _stars = StarGenerator.generateStars(
    1500,
  ); // More stars with enhanced data, using default radius

  Duration _lastElapsed = Duration.zero;
  bool _isDragging = false; // Track if we're currently dragging
  bool _hasMoved = false; // Track if any movement occurred during gesture
  double? _lastTwoFingerRotation; // Track rotation angle for two-finger roll
  bool _languageInitialized = false;
  late final ScreenshotModeService _screenshotModeService;
  final GlobalKey<FloatingSimulationControlsState> _floatingControlsKey = GlobalKey<FloatingSimulationControlsState>();

  @override
  void initState() {
    super.initState();
    _ticker = createTicker(_onTick)..start();

    // Initialize screenshot mode service and listen for changes
    _screenshotModeService = ScreenshotModeService();
    _screenshotModeService.addListener(_onScreenshotModeChanged);

    // Add app lifecycle observer to handle system UI restoration
    WidgetsBinding.instance.addObserver(this);

    // Check for app updates and maintenance after the widget tree is built
    WidgetsBinding.instance.addPostFrameCallback((_) {
      VersionCheckDialog.showIfRequired(context);
      // Show maintenance/notification dialogs after version check
      Future.delayed(const Duration(milliseconds: 500), () {
        if (mounted) {
          MaintenanceDialog.showIfNeeded(context);
        }
      });
      // Check if first-time user needs tutorial
      _checkFirstTimeUser();
    });
  }

  @override
  void dispose() {
    _ticker.dispose();
    _screenshotModeService.removeListener(_onScreenshotModeChanged);
    WidgetsBinding.instance.removeObserver(this);
    super.dispose();
  }

  void _onTick(Duration elapsed) {
    if (elapsed - _lastElapsed < Duration(milliseconds: 16)) {
      return; // 60 FPS cap
    }

    final appState = Provider.of<AppState>(context, listen: false);
    // Calculate deltaTime, but clamp it to prevent huge jumps after reset
    double deltaTime = (elapsed - _lastElapsed).inMicroseconds / 1000000.0;
    deltaTime = deltaTime.clamp(0.0, 1.0 / 30.0); // Max 30 FPS worth of time per frame
    _lastElapsed = elapsed;

    // Update simulation
    appState.simulation.step(deltaTime);

    // Update camera follow target (must be after simulation step)
    appState.camera.updateFollowTarget(appState.simulation.bodies);

    // Update camera auto-rotation
    appState.camera.updateAutoRotation(deltaTime);

    // Push trails if enabled and simulation is running (not paused)
    if (appState.ui.showTrails && !appState.simulation.isPaused) {
      appState.simulation.simulation.pushTrails(1 / 240.0);
    }
  }

<<<<<<< HEAD
  void _handleTapWithDelay(BuildContext context, AppState appState, Size size, AppLocalizations l10n) {
=======
  void _handleTapWithDelay(
    BuildContext context,
    AppState appState,
    Size size,
    AppLocalizations l10n,
    Offset tapPosition,
  ) {
>>>>>>> 03c0805d
    // Use Timer instead of Future.delayed to avoid async context issues
    Timer(const Duration(milliseconds: 50), () {
      if (!_hasMoved && mounted) {
        FirebaseService.instance.logUIEventWithEnums(UIAction.tap, element: UIElement.simulationViewport);

        // Check if screenshot mode is active and show navigation controls
        final screenshotService = ScreenshotModeService();
        if (screenshotService.isActive) {
          _showScreenshotNavigationControls(context, appState, screenshotService, l10n);
        } else {
          _selectObjectAtTapLocation(appState, size, tapPosition);
        }
      }
    });
  }

  void _selectObjectAtTapLocation(AppState appState, Size size, Offset? tapPosition) {
    final bodies = appState.simulation.bodies;
    if (bodies.isEmpty) return;

    // If we don't have a tap position, fall back to cycling
    if (tapPosition == null) {
      final currentSelection = appState.camera.selectedBody ?? -1;
      final nextSelection = (currentSelection + 1) % bodies.length;
      _selectBody(appState, nextSelection, bodies);
      return;
    }

    // Find the body closest to the tap position
    final view = _buildView();
    final proj = _buildProjection(size.aspectRatio);

    int? closestBodyIndex;
    double closestDistance = double.infinity;
    const double baseHitRadius = 40.0; // Base hit radius in pixels

    for (int i = 0; i < bodies.length; i++) {
      final body = bodies[i];

      // Project 3D world position to 2D screen coordinates
      final screenPos = _projectToScreen(body.position, view, proj, size);

      if (screenPos != null) {
        final distance = (tapPosition - screenPos).distance;

<<<<<<< HEAD
    appState.camera.selectBody(nextSelection);
  }

  void _showBodyPropertiesDialog(AppState appState) {
    if (appState.camera.selectedBody == null ||
        appState.camera.selectedBody! < 0 ||
        appState.camera.selectedBody! >= appState.simulation.bodies.length) {
      return;
    }

    final body = appState.simulation.bodies[appState.camera.selectedBody!];

    // Store the simulation state before opening dialog
    final wasRunning = appState.simulation.isRunning;
    final wasPaused = appState.simulation.isPaused;

    // Auto-pause the simulation when opening the dialog
    if (wasRunning && !wasPaused) {
      appState.simulation.pause();
    }

    showDialog<void>(
      context: context,
      barrierDismissible: true,
      builder: (BuildContext context) {
        return BodyPropertiesDialog(
          body: body,
          bodyIndex: appState.camera.selectedBody!,
          onBodyChanged: (updatedBody) {
            // The body properties are updated directly,
            // just trigger a rebuild
            setState(() {});
          },
        );
      },
    ).then((_) {
      // Resume the simulation when dialog is closed if it was running before
      if (wasRunning && !wasPaused) {
        appState.simulation.pause(); // This toggles pause state, so it will resume
      }
    });

    // Log analytics
    FirebaseService.instance.logUIEventWithEnums(
      UIAction.dialogOpened,
      element: UIElement.settings,
      value: 'body_properties_${appState.camera.selectedBody}',
    );
=======
        // Use a generous hit radius that scales with camera distance
        final distanceScale = math.max(1.0, appState.camera.distance / 300.0);
        final hitRadius = baseHitRadius * distanceScale;

        // Check if tap is within body's hit radius and is the closest
        if (distance <= hitRadius && distance < closestDistance) {
          closestDistance = distance;
          closestBodyIndex = i;
        }
      }
    }

    // Select the closest body, or cycle if no body was tapped
    if (closestBodyIndex != null) {
      _selectBody(appState, closestBodyIndex, bodies);
    } else {
      // No body was directly tapped, cycle to next body
      final currentSelection = appState.camera.selectedBody ?? -1;
      final nextSelection = (currentSelection + 1) % bodies.length;
      _selectBody(appState, nextSelection, bodies);
    }
  }

  void _selectBody(AppState appState, int bodyIndex, List<Body> bodies) {
    appState.camera.selectBody(bodyIndex);

    // If follow mode is active, update the follow target to the newly selected body
    if (appState.camera.followMode) {
      appState.camera.setFollowBody(bodyIndex, bodies);
    } else {
      // Focus on the selected body for better zoom behavior
      appState.camera.focusOnBody(bodyIndex, bodies);
    }
  }

  /// Project a 3D world position to 2D screen coordinates
  Offset? _projectToScreen(vm.Vector3 worldPos, vm.Matrix4 view, vm.Matrix4 proj, Size screenSize) {
    // Transform world position to homogeneous coordinates
    final worldPos4 = vm.Vector4(worldPos.x, worldPos.y, worldPos.z, 1.0);

    // Transform to camera space then to clip space
    final clipPos = proj * view * worldPos4;

    // Check if point is in front of camera (w should be positive)
    if (clipPos.w <= 0) return null;

    // Convert to normalized device coordinates (NDC)
    final ndc = vm.Vector3(clipPos.x / clipPos.w, clipPos.y / clipPos.w, clipPos.z / clipPos.w);

    // Check if point is within the viewing frustum
    if (ndc.z > 1.0 || ndc.z < -1.0) return null;

    // Convert NDC to screen coordinates
    final screenX = (ndc.x + 1.0) * 0.5 * screenSize.width;
    final screenY = (1.0 - ndc.y) * 0.5 * screenSize.height; // Flip Y axis

    return Offset(screenX, screenY);
>>>>>>> 03c0805d
  }

  vm.Matrix4 _buildView() {
    final appState = Provider.of<AppState>(context, listen: false);
    final eye = appState.camera.eyePosition;
    final target = appState.camera.target;

    // Calculate the forward vector (from eye to target)
    final forward = (target - eye).normalized();

    // Calculate the right vector (cross product of forward and world up)
    final worldUp = vm.Vector3(0, 1, 0);
    final right = forward.cross(worldUp).normalized();

    // Calculate the up vector (cross product of right and forward)
    final up = right.cross(forward).normalized();

    // Apply roll rotation around the forward vector (Z-axis in camera space)
    final roll = appState.camera.roll;
    final cosRoll = math.cos(roll);
    final sinRoll = math.sin(roll);

    // Rotate the up vector by the roll angle
    final rolledUp = up * cosRoll - right * sinRoll;

    return vm.makeViewMatrix(eye, target, rolledUp);
  }

  vm.Matrix4 _buildProjection(double aspect) {
    return vm.makePerspectiveMatrix(vm.radians(60.0), aspect, 0.1, 4000.0);
  }

  /// Handle screenshot mode changes to control system UI visibility
  void _onScreenshotModeChanged() {
    if (_screenshotModeService.isActive) {
      // Hide system navigation buttons for clean screenshots
      SystemChrome.setEnabledSystemUIMode(
        SystemUiMode.immersive,
        overlays: [SystemUiOverlay.top], // Keep status bar but hide navigation
      );
    } else {
      // Restore normal system UI
      SystemChrome.setEnabledSystemUIMode(
        SystemUiMode.edgeToEdge,
        overlays: SystemUiOverlay.values, // Show all system UI
      );
    }
  }

  void _showScenarioSelection(BuildContext context) {
    final appState = Provider.of<AppState>(context, listen: false);
    FirebaseService.instance.logUIEventWithEnums(UIAction.dialogOpened, element: UIElement.scenarioSelection);

    showDialog<void>(
      context: context,
      builder: (context) => ScenarioSelectionDialog(
        currentScenario: appState.simulation.simulation.currentScenario,
        onScenarioSelected: (scenario) {
          final l10n = AppLocalizations.of(context)!;
          FirebaseService.instance.logUIEventWithEnums(
            UIAction.scenarioSelected,
            element: UIElement.scenarioDialog,
            value: scenario.name,
          );
<<<<<<< HEAD
          appState.switchToScenarioWithPhysics(scenario, l10n: l10n);
=======
          appState.simulation.resetWithScenario(scenario, l10n: l10n);
          // Auto-zoom camera to fit the new scenario
          appState.camera.resetViewForScenario(scenario, appState.simulation.bodies);
>>>>>>> 03c0805d
        },
      ),
    );
  }

  void _showSettings(BuildContext context) {
    FirebaseService.instance.logUIEventWithEnums(UIAction.dialogOpened, element: UIElement.settings);

    showDialog<void>(context: context, builder: (context) => const SettingsDialog());
  }

<<<<<<< HEAD
  void _showPhysicsSettings(BuildContext context, AppState appState) {
    FirebaseService.instance.logUIEventWithEnums(UIAction.dialogOpened, element: UIElement.settings);

    showDialog<void>(
      context: context,
      builder: (context) => SimulationSettingsDialog(
        gravitationalConstant: appState.physics.currentSettings.gravitationalConstant,
        softening: appState.physics.currentSettings.softening,
        timeScale: appState.simulation.timeScale,
        collisionRadiusMultiplier: appState.physics.currentSettings.collisionRadiusMultiplier,
        maxTrailPoints: appState.physics.currentSettings.maxTrailPoints,
        trailFadeRate: appState.physics.currentSettings.trailFadeRate,
        vibrationThrottleTime: appState.physics.currentSettings.vibrationThrottleTime,
        vibrationEnabled: appState.physics.currentSettings.vibrationEnabled,
        currentScenario: appState.simulation.simulation.currentScenario,
        onSettingsChanged: (settings) {
          // Update time scale immediately
          if (settings['timeScale'] != null) {
            appState.simulation.setTimeScale(settings['timeScale']);
          }

          // Update physics settings for current scenario
          appState.physics.updateParameter(
            gravitationalConstant: settings['gravitationalConstant'],
            softening: settings['softening'],
            collisionRadiusMultiplier: settings['collisionRadiusMultiplier'],
            maxTrailPoints: settings['maxTrailPoints'],
            trailFadeRate: settings['trailFadeRate'],
            vibrationThrottleTime: settings['vibrationThrottleTime'],
            vibrationEnabled: settings['vibrationEnabled'],
          );

          // Apply the updated physics settings to the simulation immediately
          appState.simulation.applyPhysicsSettings(appState.physics.currentSettings);
        },
      ),
    );
  }

  void _showHelpDialog(BuildContext context) {
    FirebaseService.instance.logUIEventWithEnums(UIAction.dialogOpened, element: UIElement.settings);

    showDialog<void>(context: context, builder: (context) => const HelpDialog());
=======
  void _showHelpDialog(BuildContext context) {
    FirebaseService.instance.logUIEventWithEnums(UIAction.dialogOpened, element: UIElement.help);

    showDialog<void>(context: context, builder: (context) => const HelpDialog());
  }

  void _showTutorial(BuildContext context) {
    FirebaseService.instance.logUIEventWithEnums(UIAction.tutorialStarted, element: UIElement.tutorial);

    showDialog<void>(
      context: context,
      barrierDismissible: false,
      builder: (context) => TutorialOverlay(
        onComplete: () async {
          await OnboardingService.markTutorialCompleted();
          if (context.mounted) {
            Navigator.of(context).pop();
          }

          FirebaseService.instance.logUIEventWithEnums(UIAction.tutorialCompleted, element: UIElement.tutorial);
        },
      ),
    );
  }

  void _checkFirstTimeUser() async {
    final hasSeenTutorial = await OnboardingService.hasSeenTutorial();
    if (!hasSeenTutorial && mounted) {
      // Show tutorial after a short delay to let the app initialize
      Future.delayed(const Duration(milliseconds: 1000), () {
        if (mounted) {
          _showTutorial(context);
        }
      });
    }
>>>>>>> 03c0805d
  }

  @override
  Widget build(BuildContext context) {
    final l10n = AppLocalizations.of(context)!;

    return Consumer<AppState>(
      builder: (context, appState, child) {
        // Handle language initialization and changes after build completes
        WidgetsBinding.instance.addPostFrameCallback((_) {
          if (!_languageInitialized) {
            _languageInitialized = true;
            appState.initializeLanguageTracking(l10n);
          } else if (appState.checkForPendingLanguageChange()) {
            appState.handleLanguageChangeWithContext(l10n);
          }
        });

        final shouldHideUI = _screenshotModeService.isActive && appState.ui.hideUIInScreenshotMode;

        return Scaffold(
          appBar: shouldHideUI
              ? null
              : AppBar(
                  title: Row(
                    mainAxisSize: MainAxisSize.min,
                    children: [
                      Container(
                        width: 28,
                        height: 28,
                        margin: const EdgeInsets.only(right: 8),
                        decoration: BoxDecoration(
                          shape: BoxShape.circle,
                          border: Border.all(
                            color: AppColors.uiWhite.withValues(alpha: AppTypography.opacityVeryFaint),
                            width: 1.5,
                          ),
                          image: const DecorationImage(
                            image: AssetImage('assets/images/app-logo.png'),
                            fit: BoxFit.cover,
                          ),
                        ),
                      ),
                      Flexible(child: Text(l10n.appTitle, overflow: TextOverflow.ellipsis)),
                    ],
                  ),
                  backgroundColor: AppColors.uiBlack.withValues(alpha: AppTypography.opacityMedium),
                  actions: [
<<<<<<< HEAD
                    IconButton(
                      tooltip: l10n.settingsTooltip,
                      onPressed: () => _showSettings(context),
                      icon: const Icon(Icons.settings),
                    ),
                    IconButton(
                      tooltip: l10n.selectScenarioTooltip,
                      onPressed: () => _showScenarioSelection(context),
                      icon: const Icon(Icons.science),
                    ),
                    IconButton(
                      tooltip: appState.simulation.isPaused ? l10n.playButton : l10n.pauseButton,
                      onPressed: () {
                        final action = appState.simulation.isPaused ? 'play' : 'pause';
                        FirebaseService.instance.logUIEventWithEnums(
                          UIAction.buttonPressed,
                          element: UIElement.simulationControl,
                          value: action,
                        );
                        appState.simulation.pause();
                      },
                      icon: Icon(appState.simulation.isPaused ? Icons.play_arrow : Icons.pause),
                    ),
                    IconButton(
                      icon: const Icon(Icons.refresh),
                      tooltip: l10n.resetButton,
                      onPressed: () {
                        FirebaseService.instance.logUIEventWithEnums(
                          UIAction.buttonPressed,
                          element: UIElement.simulationControl,
                          value: 'reset',
                        );
                        appState.simulation.reset();
                      },
                    ),
=======
                    // Speed control - now prominent in app bar
                    const AppBarSpeedControl(),
>>>>>>> 03c0805d

                    // Secondary functions in more menu
                    AppBarMoreMenu(
                      onShowHelp: () => _showHelpDialog(context),
                      onShowSettings: () => _showSettings(context),
<<<<<<< HEAD
                      onShowPhysicsSettings: () => _showPhysicsSettings(context, appState),
                      onShowScenarios: () => _showScenarioSelection(context),
                      hasCustomPhysics: appState.physics.hasCustomSettings,
=======
                      onShowScenarios: () => _showScenarioSelection(context),
>>>>>>> 03c0805d
                    ),
                  ],
                ),
          body: LayoutBuilder(
            builder: (context, constraints) {
              final size = Size(constraints.maxWidth, constraints.maxHeight);
              final view = _buildView();

              return GestureDetector(
                behavior: HitTestBehavior.opaque,
                onTapUp: (details) {
                  _handleTapWithDelay(context, appState, size, l10n, details.localPosition);
                },
                onScaleStart: (d) {
                  _lastPan = d.focalPoint;
                  _isDragging = false; // Reset dragging state
                  _hasMoved = false; // Reset movement flag
                  _lastTwoFingerRotation = null; // Reset rotation tracking
                  // Don't clear selection on drag start - let user drag selected objects

                  if (d.pointerCount >= 2) {
                    FirebaseService.instance.logUIEventWithEnums(
                      UIAction.gestureStart,
                      element: UIElement.cameraControls,
                      value: 'multi_touch',
                    );
                  } else {
                    FirebaseService.instance.logUIEventWithEnums(
                      UIAction.gestureStart,
                      element: UIElement.cameraControls,
                      value: 'single_touch',
                    );
                  }
                },
                onScaleUpdate: (d) {
                  final pos = d.focalPoint;
                  final delta = pos - (_lastPan ?? pos);

                  // Mark as dragging if there's significant movement
                  if (delta.distance > 2.0) {
                    if (!_hasMoved) {
                      _hasMoved = true;
                    }
                    if (delta.distance > 5.0 && !_isDragging) {
                      _isDragging = true;
                      // Show floating controls when dragging starts
                      _floatingControlsKey.currentState?.showControls();
                    }
                  }

                  if (d.pointerCount >= 2) {
                    // Handle two-finger gestures: zoom and roll
                    final dz = (1 - d.scale) * 0.1;
                    appState.camera.zoomTowardBody(dz, appState.simulation.bodies);

                    // Handle roll rotation
                    if (_lastTwoFingerRotation != null) {
                      final deltaRotation = d.rotation - _lastTwoFingerRotation!;
                      appState.camera.rotateRoll(deltaRotation);
                    }
                    _lastTwoFingerRotation = d.rotation;
                  } else {
                    // Always rotate camera when dragging
                    // Object movement is disabled for better UX
                    final deltaYaw = -delta.dx * 0.01;
                    final deltaPitch = -delta.dy * 0.01;
                    appState.camera.rotate(deltaYaw, deltaPitch);
                  }
                  _lastPan = pos;
                },
                onScaleEnd: (_) {
                  _lastPan = null;
                  _isDragging = false; // Reset drag state
                  _hasMoved = false; // Reset movement flag
                  _lastTwoFingerRotation = null; // Reset rotation tracking
                  // Don't clear selection if in follow mode
                  if (!appState.camera.followMode) {
                    appState.camera.selectBody(null);
                  }
                },
                child: Stack(
                  children: [
                    CustomPaint(
                      painter: GravitonPainter(
                        sim: appState.simulation.simulation,
                        view: view,
                        proj: _buildProjection(size.aspectRatio),
                        stars: _stars,
                        showTrails: appState.ui.showTrails,
                        useWarmTrails: appState.ui.useWarmTrails,
                        showOrbitalPaths: appState.ui.showOrbitalPaths,
                        dualOrbitalPaths: appState.ui.dualOrbitalPaths,
                        showHabitableZones: appState.ui.showHabitableZones,
                        showHabitabilityIndicators: appState.ui.showHabitabilityIndicators,
                        showGravityWells: appState.ui.showGravityWells,
                        selectedBodyIndex: appState.camera.selectedBody,
                        followMode: appState.camera.followMode,
                        cameraDistance: appState.camera.distance,
                      ),
                      child: const SizedBox.expand(),
                    ),
                    if (appState.ui.showLabels)
                      BodyLabelsOverlay(
                        bodies: appState.simulation.bodies,
                        viewMatrix: view,
                        projMatrix: _buildProjection(size.aspectRatio),
                        screenSize: size,
                        l10n: AppLocalizations.of(context),
                      ),
                    if (appState.ui.showOffScreenIndicators)
                      OffScreenIndicatorsOverlay(
                        bodies: appState.simulation.bodies,
                        viewMatrix: view,
                        projMatrix: _buildProjection(size.aspectRatio),
                        screenSize: size,
                        selectedBodyIndex: appState.camera.selectedBody,
                      ),
<<<<<<< HEAD
                    // Body property editor overlay
                    BodyPropertyEditorOverlay(
                      bodies: appState.simulation.bodies,
                      viewMatrix: view,
                      projMatrix: _buildProjection(size.aspectRatio),
                      screenSize: size,
                      selectedBodyIndex: appState.camera.selectedBody,
                      onPropertyIconTapped: () => _showBodyPropertiesDialog(appState),
                    ),
                    if (appState.ui.showStats) StatsOverlay(appState: appState),
                    ScreenshotCountdown(screenshotService: _screenshotModeService),
                    // Floating video-style simulation controls
                    if (!shouldHideUI) FloatingSimulationControls(key: _floatingControlsKey),
=======
                    if (appState.ui.showStats) StatsOverlay(appState: appState),
                    ScreenshotCountdown(screenshotService: _screenshotModeService),
                    // Floating video-style simulation controls
                    if (!shouldHideUI) const FloatingSimulationControls(),
>>>>>>> 03c0805d
                    if (!shouldHideUI) const CopyrightText(),
                  ],
                ),
              );
            },
          ),
          bottomNavigationBar: shouldHideUI ? null : const BottomControls(),
        );
      },
    );
  }

  void _showScreenshotNavigationControls(
    BuildContext context,
    AppState appState,
    ScreenshotModeService screenshotService,
    AppLocalizations l10n,
  ) {
    // Show navigation buttons overlay
    final overlay = Overlay.of(context);
    late OverlayEntry overlayEntry;

    // Create a timer that can be reset when buttons are pressed
    Timer? autoHideTimer;

    void resetAutoHideTimer() {
      autoHideTimer?.cancel();
      autoHideTimer = Timer(const Duration(seconds: 4), () {
        try {
          overlayEntry.remove();
        } catch (e) {
          // Overlay already removed, ignore
        }
      });
    }

    overlayEntry = OverlayEntry(
      builder: (context) => Positioned(
        bottom: 140, // Well above the snackbar
        left: 16,
        right: 16,
        child: Material(
          color: AppColors.transparentColor,
          child: Container(
            decoration: BoxDecoration(
              color: Theme.of(context).colorScheme.surface,
              borderRadius: BorderRadius.circular(8),
              boxShadow: [
                BoxShadow(
                  color: AppColors.uiBlack.withValues(alpha: AppTypography.opacityFaint),
                  blurRadius: 8,
                  offset: const Offset(0, 2),
                ),
              ],
            ),
            padding: const EdgeInsets.symmetric(horizontal: 16, vertical: 8),
            child: Row(
              mainAxisAlignment: MainAxisAlignment.spaceEvenly,
              children: [
                // Previous button
                IconButton(
                  onPressed: () async {
                    screenshotService.previousPreset();
                    await screenshotService.applyCurrentPreset(
                      l10n: l10n,
                      simulationState: appState.simulation,
                      cameraState: appState.camera,
                      uiState: appState.ui,
                    );

                    resetAutoHideTimer(); // Reset timer to keep controls visible
                  },
                  icon: const Icon(Icons.skip_previous),
                  tooltip: 'Previous Scene',
                ),

                // Current preset info
                Expanded(
                  child: Text(
                    screenshotService.getPresetDisplayName(screenshotService.currentPresetIndex, l10n),
                    textAlign: TextAlign.center,
                    style: Theme.of(context).textTheme.titleSmall,
                  ),
                ),

                // Next button
                IconButton(
                  onPressed: () async {
                    screenshotService.nextPreset();
                    await screenshotService.applyCurrentPreset(
                      l10n: l10n,
                      simulationState: appState.simulation,
                      cameraState: appState.camera,
                      uiState: appState.ui,
                    );

                    resetAutoHideTimer(); // Reset timer to keep controls visible
                  },
                  icon: const Icon(Icons.skip_next),
                  tooltip: 'Next Scene',
                ),
              ],
            ),
          ),
        ),
      ),
    );

    overlay.insert(overlayEntry);

    // Start the initial timer
    resetAutoHideTimer();

    // Also show the deactivate snackbar below
    ScaffoldMessenger.of(context).showSnackBar(
      SnackBar(
        content: Text(
          l10n.appliedPreset(screenshotService.getPresetDisplayName(screenshotService.currentPresetIndex, l10n)),
        ),
        duration: const Duration(seconds: 3),
        action: SnackBarAction(
          label: l10n.deactivate,
          onPressed: () {
            // Remove overlay if still present
            try {
              overlayEntry.remove();
            } catch (e) {
              // Overlay already removed, ignore
            }

            // Close the snackbar first
            ScaffoldMessenger.of(context).hideCurrentSnackBar();

            // Deactivate screenshot mode and ensure simulation is unpaused
            screenshotService.deactivate(uiState: appState.ui, simulationState: appState.simulation);
          },
        ),
      ),
    );
  }
}<|MERGE_RESOLUTION|>--- conflicted
+++ resolved
@@ -123,9 +123,6 @@
     }
   }
 
-<<<<<<< HEAD
-  void _handleTapWithDelay(BuildContext context, AppState appState, Size size, AppLocalizations l10n) {
-=======
   void _handleTapWithDelay(
     BuildContext context,
     AppState appState,
@@ -133,7 +130,6 @@
     AppLocalizations l10n,
     Offset tapPosition,
   ) {
->>>>>>> 03c0805d
     // Use Timer instead of Future.delayed to avoid async context issues
     Timer(const Duration(milliseconds: 50), () {
       if (!_hasMoved && mounted) {
@@ -179,56 +175,6 @@
       if (screenPos != null) {
         final distance = (tapPosition - screenPos).distance;
 
-<<<<<<< HEAD
-    appState.camera.selectBody(nextSelection);
-  }
-
-  void _showBodyPropertiesDialog(AppState appState) {
-    if (appState.camera.selectedBody == null ||
-        appState.camera.selectedBody! < 0 ||
-        appState.camera.selectedBody! >= appState.simulation.bodies.length) {
-      return;
-    }
-
-    final body = appState.simulation.bodies[appState.camera.selectedBody!];
-
-    // Store the simulation state before opening dialog
-    final wasRunning = appState.simulation.isRunning;
-    final wasPaused = appState.simulation.isPaused;
-
-    // Auto-pause the simulation when opening the dialog
-    if (wasRunning && !wasPaused) {
-      appState.simulation.pause();
-    }
-
-    showDialog<void>(
-      context: context,
-      barrierDismissible: true,
-      builder: (BuildContext context) {
-        return BodyPropertiesDialog(
-          body: body,
-          bodyIndex: appState.camera.selectedBody!,
-          onBodyChanged: (updatedBody) {
-            // The body properties are updated directly,
-            // just trigger a rebuild
-            setState(() {});
-          },
-        );
-      },
-    ).then((_) {
-      // Resume the simulation when dialog is closed if it was running before
-      if (wasRunning && !wasPaused) {
-        appState.simulation.pause(); // This toggles pause state, so it will resume
-      }
-    });
-
-    // Log analytics
-    FirebaseService.instance.logUIEventWithEnums(
-      UIAction.dialogOpened,
-      element: UIElement.settings,
-      value: 'body_properties_${appState.camera.selectedBody}',
-    );
-=======
         // Use a generous hit radius that scales with camera distance
         final distanceScale = math.max(1.0, appState.camera.distance / 300.0);
         final hitRadius = baseHitRadius * distanceScale;
@@ -286,7 +232,6 @@
     final screenY = (1.0 - ndc.y) * 0.5 * screenSize.height; // Flip Y axis
 
     return Offset(screenX, screenY);
->>>>>>> 03c0805d
   }
 
   vm.Matrix4 _buildView() {
@@ -351,13 +296,9 @@
             element: UIElement.scenarioDialog,
             value: scenario.name,
           );
-<<<<<<< HEAD
-          appState.switchToScenarioWithPhysics(scenario, l10n: l10n);
-=======
           appState.simulation.resetWithScenario(scenario, l10n: l10n);
           // Auto-zoom camera to fit the new scenario
           appState.camera.resetViewForScenario(scenario, appState.simulation.bodies);
->>>>>>> 03c0805d
         },
       ),
     );
@@ -369,51 +310,6 @@
     showDialog<void>(context: context, builder: (context) => const SettingsDialog());
   }
 
-<<<<<<< HEAD
-  void _showPhysicsSettings(BuildContext context, AppState appState) {
-    FirebaseService.instance.logUIEventWithEnums(UIAction.dialogOpened, element: UIElement.settings);
-
-    showDialog<void>(
-      context: context,
-      builder: (context) => SimulationSettingsDialog(
-        gravitationalConstant: appState.physics.currentSettings.gravitationalConstant,
-        softening: appState.physics.currentSettings.softening,
-        timeScale: appState.simulation.timeScale,
-        collisionRadiusMultiplier: appState.physics.currentSettings.collisionRadiusMultiplier,
-        maxTrailPoints: appState.physics.currentSettings.maxTrailPoints,
-        trailFadeRate: appState.physics.currentSettings.trailFadeRate,
-        vibrationThrottleTime: appState.physics.currentSettings.vibrationThrottleTime,
-        vibrationEnabled: appState.physics.currentSettings.vibrationEnabled,
-        currentScenario: appState.simulation.simulation.currentScenario,
-        onSettingsChanged: (settings) {
-          // Update time scale immediately
-          if (settings['timeScale'] != null) {
-            appState.simulation.setTimeScale(settings['timeScale']);
-          }
-
-          // Update physics settings for current scenario
-          appState.physics.updateParameter(
-            gravitationalConstant: settings['gravitationalConstant'],
-            softening: settings['softening'],
-            collisionRadiusMultiplier: settings['collisionRadiusMultiplier'],
-            maxTrailPoints: settings['maxTrailPoints'],
-            trailFadeRate: settings['trailFadeRate'],
-            vibrationThrottleTime: settings['vibrationThrottleTime'],
-            vibrationEnabled: settings['vibrationEnabled'],
-          );
-
-          // Apply the updated physics settings to the simulation immediately
-          appState.simulation.applyPhysicsSettings(appState.physics.currentSettings);
-        },
-      ),
-    );
-  }
-
-  void _showHelpDialog(BuildContext context) {
-    FirebaseService.instance.logUIEventWithEnums(UIAction.dialogOpened, element: UIElement.settings);
-
-    showDialog<void>(context: context, builder: (context) => const HelpDialog());
-=======
   void _showHelpDialog(BuildContext context) {
     FirebaseService.instance.logUIEventWithEnums(UIAction.dialogOpened, element: UIElement.help);
 
@@ -449,7 +345,6 @@
         }
       });
     }
->>>>>>> 03c0805d
   }
 
   @override
@@ -498,58 +393,14 @@
                   ),
                   backgroundColor: AppColors.uiBlack.withValues(alpha: AppTypography.opacityMedium),
                   actions: [
-<<<<<<< HEAD
-                    IconButton(
-                      tooltip: l10n.settingsTooltip,
-                      onPressed: () => _showSettings(context),
-                      icon: const Icon(Icons.settings),
-                    ),
-                    IconButton(
-                      tooltip: l10n.selectScenarioTooltip,
-                      onPressed: () => _showScenarioSelection(context),
-                      icon: const Icon(Icons.science),
-                    ),
-                    IconButton(
-                      tooltip: appState.simulation.isPaused ? l10n.playButton : l10n.pauseButton,
-                      onPressed: () {
-                        final action = appState.simulation.isPaused ? 'play' : 'pause';
-                        FirebaseService.instance.logUIEventWithEnums(
-                          UIAction.buttonPressed,
-                          element: UIElement.simulationControl,
-                          value: action,
-                        );
-                        appState.simulation.pause();
-                      },
-                      icon: Icon(appState.simulation.isPaused ? Icons.play_arrow : Icons.pause),
-                    ),
-                    IconButton(
-                      icon: const Icon(Icons.refresh),
-                      tooltip: l10n.resetButton,
-                      onPressed: () {
-                        FirebaseService.instance.logUIEventWithEnums(
-                          UIAction.buttonPressed,
-                          element: UIElement.simulationControl,
-                          value: 'reset',
-                        );
-                        appState.simulation.reset();
-                      },
-                    ),
-=======
                     // Speed control - now prominent in app bar
                     const AppBarSpeedControl(),
->>>>>>> 03c0805d
 
                     // Secondary functions in more menu
                     AppBarMoreMenu(
                       onShowHelp: () => _showHelpDialog(context),
                       onShowSettings: () => _showSettings(context),
-<<<<<<< HEAD
-                      onShowPhysicsSettings: () => _showPhysicsSettings(context, appState),
                       onShowScenarios: () => _showScenarioSelection(context),
-                      hasCustomPhysics: appState.physics.hasCustomSettings,
-=======
-                      onShowScenarios: () => _showScenarioSelection(context),
->>>>>>> 03c0805d
                     ),
                   ],
                 ),
@@ -667,26 +518,10 @@
                         screenSize: size,
                         selectedBodyIndex: appState.camera.selectedBody,
                       ),
-<<<<<<< HEAD
-                    // Body property editor overlay
-                    BodyPropertyEditorOverlay(
-                      bodies: appState.simulation.bodies,
-                      viewMatrix: view,
-                      projMatrix: _buildProjection(size.aspectRatio),
-                      screenSize: size,
-                      selectedBodyIndex: appState.camera.selectedBody,
-                      onPropertyIconTapped: () => _showBodyPropertiesDialog(appState),
-                    ),
-                    if (appState.ui.showStats) StatsOverlay(appState: appState),
-                    ScreenshotCountdown(screenshotService: _screenshotModeService),
-                    // Floating video-style simulation controls
-                    if (!shouldHideUI) FloatingSimulationControls(key: _floatingControlsKey),
-=======
                     if (appState.ui.showStats) StatsOverlay(appState: appState),
                     ScreenshotCountdown(screenshotService: _screenshotModeService),
                     // Floating video-style simulation controls
                     if (!shouldHideUI) const FloatingSimulationControls(),
->>>>>>> 03c0805d
                     if (!shouldHideUI) const CopyrightText(),
                   ],
                 ),
