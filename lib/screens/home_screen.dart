--- conflicted
+++ resolved
@@ -131,10 +131,7 @@
     AppState appState,
     Size size,
     AppLocalizations l10n,
-<<<<<<< HEAD
     Offset tapPosition,
-=======
->>>>>>> 1d83824e
   ) {
     // Use Timer instead of Future.delayed to avoid async context issues
     Timer(const Duration(milliseconds: 50), () {
@@ -353,15 +350,10 @@
       UIAction.dialogOpened,
       element: UIElement.settings,
     );
-<<<<<<< HEAD
-
-=======
->>>>>>> 1d83824e
     showDialog<void>(
       context: context,
       builder: (context) => const SettingsDialog(),
     );
-<<<<<<< HEAD
   }
 
   void _showHelpDialog(BuildContext context) {
@@ -481,8 +473,6 @@
         }
       });
     }
-=======
->>>>>>> 1d83824e
   }
 
   @override
@@ -542,7 +532,6 @@
                     alpha: AppTypography.opacityMedium,
                   ),
                   actions: [
-<<<<<<< HEAD
                     // Speed control - now prominent in app bar
                     const AppBarSpeedControl(),
 
@@ -553,59 +542,6 @@
                       onShowScenarios: () => _showScenarioSelection(context),
                       onShowPhysicsSettings: () =>
                           _showSimulationSettings(context, appState),
-=======
-                    IconButton(
-                      tooltip: l10n.settingsTooltip,
-                      onPressed: () => _showSettings(context),
-                      icon: const Icon(Icons.settings),
-                    ),
-                    IconButton(
-                      tooltip: l10n.selectScenarioTooltip,
-                      onPressed: () => _showScenarioSelection(context),
-                      icon: const Icon(Icons.science),
-                    ),
-                    IconButton(
-                      tooltip: appState.simulation.isPaused
-                          ? l10n.playButton
-                          : l10n.pauseButton,
-                      onPressed: () {
-                        final action = appState.simulation.isPaused
-                            ? 'play'
-                            : 'pause';
-                        FirebaseService.instance.logUIEventWithEnums(
-                          UIAction.buttonPressed,
-                          element: UIElement.simulationControl,
-                          value: action,
-                        );
-                        appState.simulation.pause();
-                      },
-                      icon: Icon(
-                        appState.simulation.isPaused
-                            ? Icons.play_arrow
-                            : Icons.pause,
-                      ),
-                    ),
-                    IconButton(
-                      tooltip: l10n.resetButton,
-                      onPressed: () {
-                        FirebaseService.instance.logUIEventWithEnums(
-                          UIAction.buttonPressed,
-                          element: UIElement.simulationControl,
-                          value: 'reset',
-                        );
-
-                        // Check if screenshot mode is active and deactivate it first
-                        final screenshotService = ScreenshotModeService();
-                        if (screenshotService.isActive) {
-                          screenshotService.deactivate(uiState: appState.ui);
-                        }
-
-                        // Reset timing to prevent timing issues after reset
-                        _lastElapsed = Duration.zero;
-                        appState.resetAll();
-                      },
-                      icon: const Icon(Icons.refresh),
->>>>>>> 1d83824e
                     ),
                   ],
                 ),
@@ -762,7 +698,6 @@
                     ScreenshotCountdown(
                       screenshotService: _screenshotModeService,
                     ),
-<<<<<<< HEAD
                     // Floating video-style simulation controls
                     if (!shouldHideUI)
                       FloatingSimulationControls(
@@ -770,8 +705,6 @@
                           _showSimulationControls = showControlsCallback;
                         },
                       ),
-=======
->>>>>>> 1d83824e
                     if (!shouldHideUI) const CopyrightText(),
                   ],
                 ),
