import 'package:flutter/material.dart';
import 'package:graviton/constants/educational_focus_keys.dart';
import 'package:graviton/enums/scenario_type.dart';
import 'package:graviton/l10n/app_localizations.dart';
import 'package:graviton/models/scenario_config.dart';
import 'package:graviton/theme/app_colors.dart';
import 'package:graviton/theme/app_constraints.dart';
import 'package:graviton/theme/app_typography.dart';
import 'package:graviton/theme/app_constraints.dart';
import 'package:graviton/theme/app_colors.dart';

/// A dialog that allows users to select a preset astronomical scenario
class ScenarioSelectionDialog extends StatelessWidget {
  final ScenarioType currentScenario;
  final ValueChanged<ScenarioType> onScenarioSelected;

  const ScenarioSelectionDialog({
    super.key,
    required this.currentScenario,
    required this.onScenarioSelected,
  });

  @override
  Widget build(BuildContext context) {
    final l10n = AppLocalizations.of(context)!;

    // Filter scenarios to only show those available in the main selection
    // (excluding screenshot-only scenarios: threeBodyClassic, collisionDemo, deepSpace)
    final availableScenarios = ScenarioType.values.where((scenario) {
      return ScenarioConfig.defaults.containsKey(scenario);
    }).toList();

    return Dialog(
      shape: RoundedRectangleBorder(borderRadius: BorderRadius.circular(16)),
      child: Container(
        constraints: AppConstraints.dialogMedium,
<<<<<<< HEAD
        child: Column(
          mainAxisSize: MainAxisSize.min,
          children: [
            // Header
            Container(
              padding: const EdgeInsets.all(20),
              decoration: BoxDecoration(
                color: AppColors.uiCyanAccent.withValues(
                  alpha: AppTypography.opacityDisabled,
                ),
                borderRadius: const BorderRadius.only(
                  topLeft: Radius.circular(16),
                  topRight: Radius.circular(16),
                ),
              ),
              child: Row(
                children: [
                  Icon(Icons.explore, color: AppColors.uiCyanAccent, size: 28),
                  const SizedBox(width: 12),
                  Expanded(
                    child: Text(
                      l10n.scenarioSelectionTitle,
                      style: Theme.of(context).textTheme.headlineSmall
                          ?.copyWith(
                            color: AppColors.uiCyanAccent,
                            fontWeight: FontWeight.bold,
                          ),
                    ),
                  ),
                ],
              ),
            ),

            // Scenario list
            Flexible(
              child: Container(
                padding: AppConstraints.dialogPadding,
                child: ListView.builder(
                  shrinkWrap: true,
                  padding: EdgeInsets.zero,
                  itemCount: availableScenarios.length,
                  itemBuilder: (context, index) {
                    final scenario = availableScenarios[index];
                    final config = ScenarioConfig.defaults[scenario]!;
                    final isSelected = scenario == currentScenario;
=======
        padding: AppConstraints.dialogPadding,
        child: Column(
          mainAxisSize: MainAxisSize.min,
          children: [
            // Scenario list
            Flexible(
              child: ListView.builder(
                shrinkWrap: true,
                padding: EdgeInsets.zero,
                itemCount: availableScenarios.length,
                itemBuilder: (context, index) {
                  final scenario = availableScenarios[index];
                  final config = ScenarioConfig.defaults[scenario]!;
                  final isSelected = scenario == currentScenario;
>>>>>>> 03c0805d

                    return _ScenarioTile(
                      scenario: scenario,
                      config: config,
                      isSelected: isSelected,
                      onTap: () => _selectScenario(context, scenario),
                    );
                  },
                ),
              ),
            ),

            // Footer
            const SizedBox(height: 16),
            Row(
              mainAxisAlignment: MainAxisAlignment.end,
              children: [
                TextButton(
                  onPressed: () => Navigator.of(context).pop(),
                  child: Text(l10n.cancel),
                ),
              ],
            ),
          ],
        ),
      ),
    );
  }

  void _selectScenario(BuildContext context, ScenarioType scenario) {
    onScenarioSelected(scenario);
    Navigator.of(context).pop();
  }
}

class _ScenarioTile extends StatelessWidget {
  final ScenarioType scenario;
  final ScenarioConfig config;
  final bool isSelected;
  final VoidCallback onTap;

  const _ScenarioTile({
    required this.scenario,
    required this.config,
    required this.isSelected,
    required this.onTap,
  });

  @override
  Widget build(BuildContext context) {
    final l10n = AppLocalizations.of(context)!;

    // Get localized name and description
    final name = _getLocalizedName(l10n, scenario);
    final description = _getLocalizedDescription(l10n, scenario);

    return Card(
      margin: const EdgeInsets.symmetric(horizontal: 0, vertical: 4),
      elevation: isSelected ? 8 : 2,
      color: isSelected
          ? config.primaryColor.withValues(alpha: AppTypography.opacityDisabled)
          : null,
      child: InkWell(
        onTap: onTap,
        borderRadius: BorderRadius.circular(8),
        child: Padding(
          padding: const EdgeInsets.all(16),
          child: Row(
            children: [
              // Icon
              Container(
                width: 48,
                height: 48,
                decoration: BoxDecoration(
                  color: config.primaryColor.withValues(
                    alpha: AppTypography.opacityVeryFaint,
                  ),
                  borderRadius: BorderRadius.circular(24),
                ),
                child: Icon(config.icon, color: config.primaryColor, size: 24),
              ),

              const SizedBox(width: 16),

              // Content
              Expanded(
                child: Column(
                  crossAxisAlignment: CrossAxisAlignment.start,
                  children: [
                    Row(
                      children: [
                        Expanded(
                          child: Text(
                            name,
                            style: AppTypography.largeText.copyWith(
                              fontWeight: isSelected
                                  ? FontWeight.bold
                                  : FontWeight.w500,
                              color: isSelected ? config.primaryColor : null,
                            ),
                          ),
                        ),
                        if (isSelected)
                          Icon(
                            Icons.check_circle,
                            color: config.primaryColor,
                            size: 20,
                          ),
                      ],
                    ),

                    const SizedBox(height: 4),

                    Text(
                      description,
                      style: AppTypography.smallText.copyWith(
                        color: AppColors.uiWhite.withValues(
                          alpha: AppTypography.opacityVeryHigh,
                        ),
                      ),
                      maxLines: 2,
                      overflow: TextOverflow.ellipsis,
                    ),

                    const SizedBox(height: 8),

                    // Learning objectives
                    Container(
                      padding: const EdgeInsets.only(left: 8, right: 8),
                      child: _buildScenarioObjectives(l10n, scenario),
                    ),

                    const SizedBox(height: 12),

                    // Metadata
                    Row(
                      children: [
                        Icon(
                          Icons.group,
                          size: 14,
                          color: AppColors.uiWhite.withValues(
                            alpha: AppTypography.opacityMediumHigh,
                          ),
                        ),
                        const SizedBox(width: 4),
                        Text(
                          '${config.expectedBodyCount} ${l10n.bodies}',
                          style: AppTypography.smallText.copyWith(
                            color: AppColors.uiWhite.withValues(
                              alpha: AppTypography.opacityMediumHigh,
                            ),
                          ),
                        ),
                        const SizedBox(width: 16),
                        Icon(
                          Icons.school,
                          size: 14,
                          color: AppColors.uiWhite.withValues(
                            alpha: AppTypography.opacityMediumHigh,
                          ),
                        ),
                        const SizedBox(width: 4),
                        Expanded(
                          child: Text(
                            _getLocalizedEducationalFocus(l10n, scenario),
                            style: AppTypography.smallText.copyWith(
                              color: AppColors.uiWhite.withValues(
                                alpha: AppTypography.opacityMediumHigh,
                              ),
                            ),
                            overflow: TextOverflow.ellipsis,
                          ),
                        ),
                      ],
                    ),
                  ],
                ),
              ),
            ],
          ),
        ),
      ),
    );
  }

  String _getLocalizedName(AppLocalizations l10n, ScenarioType scenario) {
    switch (scenario) {
      case ScenarioType.random:
        return l10n.scenarioRandom;
      case ScenarioType.earthMoonSun:
        return l10n.scenarioEarthMoonSun;
      case ScenarioType.binaryStars:
        return l10n.scenarioBinaryStars;
      case ScenarioType.asteroidBelt:
        return l10n.scenarioAsteroidBelt;
      case ScenarioType.galaxyFormation:
        return l10n.scenarioGalaxyFormation;
      case ScenarioType.solarSystem:
        return l10n.scenarioSolarSystem;
      case ScenarioType.threeBodyClassic:
      case ScenarioType.collisionDemo:
      case ScenarioType.deepSpace:
        // These scenarios are used by screenshot presets but not available in the main scenario selection
        return 'Special Scenario';
    }
  }

  String _getLocalizedDescription(
    AppLocalizations l10n,
    ScenarioType scenario,
  ) {
    switch (scenario) {
      case ScenarioType.random:
        return l10n.scenarioRandomDescription;
      case ScenarioType.earthMoonSun:
        return l10n.scenarioEarthMoonSunDescription;
      case ScenarioType.binaryStars:
        return l10n.scenarioBinaryStarsDescription;
      case ScenarioType.asteroidBelt:
        return l10n.scenarioAsteroidBeltDescription;
      case ScenarioType.galaxyFormation:
        return l10n.scenarioGalaxyFormationDescription;
      case ScenarioType.solarSystem:
        return l10n.scenarioSolarSystemDescription;
      case ScenarioType.threeBodyClassic:
      case ScenarioType.collisionDemo:
      case ScenarioType.deepSpace:
        // These scenarios are used by screenshot presets but not available in the main scenario selection
        return 'Special scenario for screenshot mode.';
    }
  }

  String _getLocalizedEducationalFocus(
    AppLocalizations l10n,
    ScenarioType scenario,
  ) {
    final config = ScenarioConfig.defaults[scenario];

    // Return fallback for scenarios without config (screenshot-only scenarios)
    if (config == null) {
      return 'Special scenario';
    }

    // Map educational focus keys to localized strings
    switch (config.educationalFocus) {
      case EducationalFocusKeys.chaoticDynamics:
        return l10n.educationalFocusChaoticDynamics;
      case EducationalFocusKeys.realWorldSystem:
        return l10n.educationalFocusRealWorldSystem;
      case EducationalFocusKeys.binaryOrbits:
        return l10n.educationalFocusBinaryOrbits;
      case EducationalFocusKeys.manyBodyDynamics:
        return l10n.educationalFocusManyBodyDynamics;
      case EducationalFocusKeys.structureFormation:
        return l10n.educationalFocusStructureFormation;
      case EducationalFocusKeys.planetaryMotion:
        return l10n.educationalFocusPlanetaryMotion;
      default:
        // Fallback for unknown keys
        return config.educationalFocus;
    }
  }

  Widget _buildScenarioObjectives(
    AppLocalizations l10n,
    ScenarioType scenario,
  ) {
    String learnEmoji = l10n.scenarioLearnEmoji;
    String bestEmoji = l10n.scenarioBestEmoji;
    String learnText = '';
    String bestText = '';

    switch (scenario) {
      case ScenarioType.solarSystem:
        learnText = l10n.scenarioLearnSolar;
        bestText = l10n.scenarioBestSolar;
        break;
      case ScenarioType.earthMoonSun:
        learnText = l10n.scenarioLearnEarthMoon;
        bestText = l10n.scenarioBestEarthMoon;
        break;
      case ScenarioType.binaryStars:
        learnText = l10n.scenarioLearnBinary;
        bestText = l10n.scenarioBestBinary;
        break;
      case ScenarioType.threeBodyClassic:
        learnText = l10n.scenarioLearnThreeBody;
        bestText = l10n.scenarioBestThreeBody;
        break;
      case ScenarioType.random:
        learnText = l10n.scenarioLearnRandom;
        bestText = l10n.scenarioBestRandom;
        break;
      case ScenarioType.asteroidBelt:
        learnText = l10n.scenarioLearnRandom; // Fallback to random objectives
        bestText = l10n.scenarioBestRandom;
        break;
      case ScenarioType.galaxyFormation:
        learnText = l10n.scenarioLearnRandom; // Fallback to random objectives
        bestText = l10n.scenarioBestRandom;
        break;
      default:
        learnText = l10n.scenarioLearnRandom; // Safe fallback
        bestText = l10n.scenarioBestRandom;
    }

    return Column(
      crossAxisAlignment: CrossAxisAlignment.start,
      children: [
        Row(
          crossAxisAlignment: CrossAxisAlignment.start,
          children: [
            Text(
              learnEmoji,
              style: AppTypography.smallText.copyWith(
                color: config.primaryColor,
                fontSize: 11,
              ),
            ),
            const SizedBox(width: 4),
            Expanded(
              child: Text(
                learnText,
                style: AppTypography.smallText.copyWith(
                  color: config.primaryColor,
                  fontSize: 11,
                  height: 1.4,
                ),
                maxLines: 2,
                overflow: TextOverflow.ellipsis,
              ),
            ),
          ],
        ),
        const SizedBox(height: 4),
        Row(
          crossAxisAlignment: CrossAxisAlignment.start,
          children: [
            Text(
              bestEmoji,
              style: AppTypography.smallText.copyWith(
                color: config.primaryColor,
                fontSize: 11,
              ),
            ),
            const SizedBox(width: 4),
            Expanded(
              child: Text(
                bestText,
                style: AppTypography.smallText.copyWith(
                  color: config.primaryColor,
                  fontSize: 11,
                  height: 1.4,
                ),
                maxLines: 2,
                overflow: TextOverflow.ellipsis,
              ),
            ),
          ],
        ),
      ],
    );
  }
}<|MERGE_RESOLUTION|>--- conflicted
+++ resolved
@@ -34,53 +34,6 @@
       shape: RoundedRectangleBorder(borderRadius: BorderRadius.circular(16)),
       child: Container(
         constraints: AppConstraints.dialogMedium,
-<<<<<<< HEAD
-        child: Column(
-          mainAxisSize: MainAxisSize.min,
-          children: [
-            // Header
-            Container(
-              padding: const EdgeInsets.all(20),
-              decoration: BoxDecoration(
-                color: AppColors.uiCyanAccent.withValues(
-                  alpha: AppTypography.opacityDisabled,
-                ),
-                borderRadius: const BorderRadius.only(
-                  topLeft: Radius.circular(16),
-                  topRight: Radius.circular(16),
-                ),
-              ),
-              child: Row(
-                children: [
-                  Icon(Icons.explore, color: AppColors.uiCyanAccent, size: 28),
-                  const SizedBox(width: 12),
-                  Expanded(
-                    child: Text(
-                      l10n.scenarioSelectionTitle,
-                      style: Theme.of(context).textTheme.headlineSmall
-                          ?.copyWith(
-                            color: AppColors.uiCyanAccent,
-                            fontWeight: FontWeight.bold,
-                          ),
-                    ),
-                  ),
-                ],
-              ),
-            ),
-
-            // Scenario list
-            Flexible(
-              child: Container(
-                padding: AppConstraints.dialogPadding,
-                child: ListView.builder(
-                  shrinkWrap: true,
-                  padding: EdgeInsets.zero,
-                  itemCount: availableScenarios.length,
-                  itemBuilder: (context, index) {
-                    final scenario = availableScenarios[index];
-                    final config = ScenarioConfig.defaults[scenario]!;
-                    final isSelected = scenario == currentScenario;
-=======
         padding: AppConstraints.dialogPadding,
         child: Column(
           mainAxisSize: MainAxisSize.min,
@@ -95,7 +48,6 @@
                   final scenario = availableScenarios[index];
                   final config = ScenarioConfig.defaults[scenario]!;
                   final isSelected = scenario == currentScenario;
->>>>>>> 03c0805d
 
                     return _ScenarioTile(
                       scenario: scenario,
