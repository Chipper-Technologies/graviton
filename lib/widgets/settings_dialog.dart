import 'package:flutter/foundation.dart';
import 'package:flutter/material.dart';
import 'package:graviton/enums/body_type.dart';
import 'package:graviton/enums/ui_action.dart';
import 'package:graviton/enums/ui_element.dart';
import 'package:graviton/l10n/app_localizations.dart';
import 'package:graviton/services/firebase_service.dart';
import 'package:graviton/services/onboarding_service.dart';
import 'package:graviton/services/screenshot_mode_service.dart';
import 'package:graviton/state/app_state.dart';
import 'package:graviton/theme/app_colors.dart';
import 'package:graviton/theme/app_constraints.dart';
import 'package:graviton/theme/app_typography.dart';
import 'package:graviton/widgets/screenshot_mode_widget.dart';
import 'package:graviton/widgets/tutorial_overlay.dart';
import 'package:provider/provider.dart';

/// Dialog for adjusting simulation settings
class SettingsDialog extends StatelessWidget {
  const SettingsDialog({super.key});

  @override
  Widget build(BuildContext context) {
    final l10n = AppLocalizations.of(context)!;

    return Consumer<AppState>(
      builder: (context, appState, child) {
        return Dialog(
<<<<<<< HEAD
          shape: RoundedRectangleBorder(borderRadius: BorderRadius.circular(16)),
=======
          shape: RoundedRectangleBorder(
            borderRadius: BorderRadius.circular(16),
          ),
>>>>>>> 03c0805d
          child: Container(
            constraints: AppConstraints.dialogMedium,
            padding: AppConstraints.dialogPadding,
            child: Column(
              mainAxisSize: MainAxisSize.min,
              children: [
                // Title with close button
                Row(
                  children: [
                    Icon(Icons.tune, color: AppColors.uiOrangeAccent, size: 28),
                    const SizedBox(width: 12),
                    Text(l10n.settingsTitle, style: Theme.of(context).textTheme.headlineSmall),
                    const Spacer(),
                    IconButton(icon: const Icon(Icons.close), onPressed: () => Navigator.of(context).pop()),
                  ],
                ),
                const SizedBox(height: 16),
                // Scrollable content
                Flexible(
                  child: SingleChildScrollView(
                    child: Column(
                      mainAxisSize: MainAxisSize.min,
                      crossAxisAlignment: CrossAxisAlignment.start,
                      children: [
                        // Speed Control
                        Text(
                          l10n.speedLabel,
<<<<<<< HEAD
                          style: Theme.of(context).textTheme.titleMedium?.copyWith(color: AppColors.sectionTitlePurple),
=======
                          style: Theme.of(context).textTheme.titleMedium
                              ?.copyWith(color: AppColors.sectionTitlePurple),
>>>>>>> 03c0805d
                        ),
                        const SizedBox(height: 8),
                        Row(
                          children: [
                            const Icon(Icons.speed, size: 20),
                            const SizedBox(width: 8),
                            Text(
                              '${appState.simulation.timeScale.toStringAsFixed(1)}x',
                              style: Theme.of(context).textTheme.bodyMedium,
                            ),
                          ],
                        ),
                        const SizedBox(height: 4),
                        SizedBox(
                          width: double.infinity,
                          child: SliderTheme(
                            data: SliderTheme.of(context).copyWith(
                              inactiveTrackColor: Theme.of(
                                context,
                              ).colorScheme.onSurface.withValues(alpha: AppTypography.opacityVeryFaint),
                              activeTrackColor: Theme.of(context).colorScheme.primary,
                            ),
                            child: Slider(
                              min: 0.1,
                              max: 16.0,
                              divisions: 159,
                              value: appState.simulation.timeScale.clamp(0.1, 16.0),
                              label: '${appState.simulation.timeScale.toStringAsFixed(1)}x',
                              onChanged: (v) => appState.simulation.setTimeScale(v),
                            ),
                          ),
                        ),

                        Divider(color: AppColors.uiDividerGrey),
                        const SizedBox(height: 8),

                        // Trails Section
                        Text(
                          l10n.trailsLabel,
<<<<<<< HEAD
                          style: Theme.of(context).textTheme.titleMedium?.copyWith(color: AppColors.sectionTitlePurple),
=======
                          style: Theme.of(context).textTheme.titleMedium
                              ?.copyWith(color: AppColors.sectionTitlePurple),
>>>>>>> 03c0805d
                        ),
                        const SizedBox(height: 8),

                        // Trails Toggle
                        SwitchListTile(
                          title: Text(l10n.showTrails),
                          subtitle: Text(
                            l10n.showTrailsDescription,
                            style: TextStyle(
<<<<<<< HEAD
                              color: AppColors.uiWhite.withValues(alpha: AppTypography.opacitySemiTransparent),
=======
                              color: AppColors.uiWhite.withValues(
                                alpha: AppTypography.opacitySemiTransparent,
                              ),
>>>>>>> 03c0805d
                            ),
                          ),
                          value: appState.ui.showTrails,
                          onChanged: (v) => appState.ui.toggleTrails(),
                          secondary: const Icon(Icons.timeline),
                        ),

                        // Orbital Paths Toggle
                        SwitchListTile(
                          title: Text(l10n.showOrbitalPaths),
                          subtitle: Text(
                            l10n.showOrbitalPathsDescription,
                            style: TextStyle(
<<<<<<< HEAD
                              color: AppColors.uiWhite.withValues(alpha: AppTypography.opacitySemiTransparent),
=======
                              color: AppColors.uiWhite.withValues(
                                alpha: AppTypography.opacitySemiTransparent,
                              ),
>>>>>>> 03c0805d
                            ),
                          ),
                          value: appState.ui.showOrbitalPaths,
                          onChanged: (v) => appState.ui.toggleOrbitalPaths(),
                          secondary: const Icon(Icons.radio_button_unchecked),
                        ),

                        // Dual Orbital Paths Toggle (only show if orbital paths are enabled)
                        if (appState.ui.showOrbitalPaths)
                          SwitchListTile(
                            title: Text(l10n.dualOrbitalPaths),
                            subtitle: Text(
                              l10n.dualOrbitalPathsDescription,
                              style: TextStyle(
<<<<<<< HEAD
                                color: AppColors.uiWhite.withValues(alpha: AppTypography.opacitySemiTransparent),
=======
                                color: AppColors.uiWhite.withValues(
                                  alpha: AppTypography.opacitySemiTransparent,
                                ),
>>>>>>> 03c0805d
                              ),
                            ),
                            value: appState.ui.dualOrbitalPaths,
                            onChanged: (v) => appState.ui.toggleDualOrbitalPaths(),
                            secondary: const Icon(Icons.donut_small),
                          ),

                        const SizedBox(height: 16),

                        // Body Labels Toggle
                        SwitchListTile(
                          title: Text(l10n.toggleLabelsTooltip),
                          subtitle: Text(
                            l10n.showLabelsDescription,
                            style: TextStyle(
<<<<<<< HEAD
                              color: AppColors.uiWhite.withValues(alpha: AppTypography.opacitySemiTransparent),
=======
                              color: AppColors.uiWhite.withValues(
                                alpha: AppTypography.opacitySemiTransparent,
                              ),
>>>>>>> 03c0805d
                            ),
                          ),
                          value: appState.ui.showLabels,
                          onChanged: (v) => appState.ui.toggleLabels(),
                          secondary: const Icon(Icons.label),
                        ),

                        // Off-Screen Indicators Toggle
                        SwitchListTile(
                          title: Text(l10n.offScreenIndicatorsTitle),
                          subtitle: Text(
                            l10n.offScreenIndicatorsDescription,
                            style: TextStyle(
<<<<<<< HEAD
                              color: AppColors.uiWhite.withValues(alpha: AppTypography.opacitySemiTransparent),
=======
                              color: AppColors.uiWhite.withValues(
                                alpha: AppTypography.opacitySemiTransparent,
                              ),
>>>>>>> 03c0805d
                            ),
                          ),
                          value: appState.ui.showOffScreenIndicators,
                          onChanged: (v) => appState.ui.toggleOffScreenIndicators(),
                          secondary: const Icon(Icons.navigation),
                        ),

                        Divider(color: AppColors.uiDividerGrey),
                        const SizedBox(height: 8),

                        // Habitability Section - only show if there are planets or moons
                        ..._buildHabitabilitySection(context, l10n, appState),

                        // Camera Controls Section
                        Text(
                          l10n.cameraControlsLabel,
<<<<<<< HEAD
                          style: Theme.of(context).textTheme.titleMedium?.copyWith(color: AppColors.sectionTitlePurple),
=======
                          style: Theme.of(context).textTheme.titleMedium
                              ?.copyWith(color: AppColors.sectionTitlePurple),
>>>>>>> 03c0805d
                        ),
                        const SizedBox(height: 8),

                        // Invert Pitch Toggle
                        SwitchListTile(
                          title: Text(l10n.invertPitchControlsLabel),
                          subtitle: Text(
                            l10n.invertPitchControlsDescription,
                            style: TextStyle(
<<<<<<< HEAD
                              color: AppColors.uiWhite.withValues(alpha: AppTypography.opacitySemiTransparent),
=======
                              color: AppColors.uiWhite.withValues(
                                alpha: AppTypography.opacitySemiTransparent,
                              ),
>>>>>>> 03c0805d
                            ),
                          ),
                          value: appState.camera.invertPitch,
                          onChanged: (v) => appState.camera.toggleInvertPitch(),
                          secondary: const Icon(Icons.swap_vert),
                        ),

                        const SizedBox(height: 16),
                        Divider(color: AppColors.uiDividerGrey),

                        // Screenshot Mode Section (Dev only)
                        if (ScreenshotModeService().isAvailable) ...[
                          Text(
                            l10n.marketingLabel,
<<<<<<< HEAD
                            style: Theme.of(
                              context,
                            ).textTheme.titleMedium?.copyWith(color: AppColors.sectionTitlePurple),
=======
                            style: Theme.of(context).textTheme.titleMedium
                                ?.copyWith(color: AppColors.sectionTitlePurple),
>>>>>>> 03c0805d
                          ),
                          const SizedBox(height: 8),
                          const ScreenshotModeWidget(),
                          const SizedBox(height: 16),
                          Divider(color: AppColors.uiDividerGrey),
                        ],

                        // Language Section
                        Text(
                          l10n.languageLabel,
<<<<<<< HEAD
                          style: Theme.of(context).textTheme.titleMedium?.copyWith(color: AppColors.sectionTitlePurple),
=======
                          style: Theme.of(context).textTheme.titleMedium
                              ?.copyWith(color: AppColors.sectionTitlePurple),
>>>>>>> 03c0805d
                        ),
                        const SizedBox(height: 8),

                        // Language Selection
                        Container(
                          padding: const EdgeInsets.all(16),
                          decoration: BoxDecoration(
                            border: Border.all(color: AppColors.uiBorderGrey),
                            borderRadius: BorderRadius.circular(8),
                          ),
                          child: Column(
                            crossAxisAlignment: CrossAxisAlignment.start,
                            children: [
                              // Header with icon and text
                              Row(
                                children: [
                                  const Icon(Icons.language),
                                  const SizedBox(width: 12),
                                  Expanded(
                                    child: Column(
                                      crossAxisAlignment: CrossAxisAlignment.start,
                                      children: [
                                        Text(l10n.languageLabel),
                                        Text(
                                          l10n.languageDescription,
<<<<<<< HEAD
                                          style: Theme.of(context).textTheme.bodySmall?.copyWith(
                                            color: AppColors.uiWhite.withValues(
                                              alpha: AppTypography.opacitySemiTransparent,
                                            ),
                                          ),
=======
                                          style: Theme.of(context)
                                              .textTheme
                                              .bodySmall
                                              ?.copyWith(
                                                color: AppColors.uiWhite
                                                    .withValues(
                                                      alpha: AppTypography
                                                          .opacitySemiTransparent,
                                                    ),
                                              ),
>>>>>>> 03c0805d
                                        ),
                                      ],
                                    ),
                                  ),
                                ],
                              ),
                              const SizedBox(height: 12),
                              // Dropdown below
                              SizedBox(
                                width: double.infinity,
                                child: DropdownButton<String?>(
                                  value: appState.ui.selectedLanguageCode,
                                  underline: Container(),
                                  isExpanded: true,
                                  onChanged: (String? newValue) {
                                    appState.ui.setLanguage(newValue);
                                  },
                                  items: [
                                    DropdownMenuItem<String?>(value: null, child: Text(l10n.languageSystem)),
                                    DropdownMenuItem<String?>(value: 'en', child: Text(l10n.languageEnglish)),
                                    DropdownMenuItem<String?>(value: 'de', child: Text(l10n.languageGerman)),
                                    DropdownMenuItem<String?>(value: 'es', child: Text(l10n.languageSpanish)),
                                    DropdownMenuItem<String?>(value: 'fr', child: Text(l10n.languageFrench)),
                                    DropdownMenuItem<String?>(value: 'zh', child: Text(l10n.languageChinese)),
                                    DropdownMenuItem<String?>(value: 'ja', child: Text(l10n.languageJapanese)),
                                    DropdownMenuItem<String?>(value: 'ko', child: Text(l10n.languageKorean)),
                                  ],
                                ),
                              ),
                            ],
                          ),
                        ),

                        // Trail Color Selection
                        if (appState.ui.showTrails) ...[
                          const SizedBox(height: 16),
                          Divider(color: AppColors.uiDividerGrey),
                          Text(l10n.trailColorLabel, style: Theme.of(context).textTheme.bodyLarge),
                          const SizedBox(height: 8),
                          Row(
                            children: [
                              Expanded(
                                child: SegmentedButton<bool>(
                                  segments: [
                                    ButtonSegment<bool>(
                                      value: true,
                                      label: Text(l10n.warmTrails),
                                      icon: const Icon(Icons.local_fire_department, size: 16),
                                    ),
                                    ButtonSegment<bool>(
                                      value: false,
                                      label: Text(l10n.coolTrails),
                                      icon: const Icon(Icons.ac_unit, size: 16),
                                    ),
                                  ],
                                  selected: {appState.ui.useWarmTrails},
                                  onSelectionChanged: (Set<bool> selection) {
                                    if (selection.isNotEmpty) {
                                      final useWarm = selection.first;
                                      if (useWarm != appState.ui.useWarmTrails) {
                                        appState.ui.toggleWarmTrails();
                                      }
                                    }
                                  },
                                ),
                              ),
                            ],
                          ),
                        ],

                        // Tutorial Section (moved to bottom)
                        const SizedBox(height: 16),
                        Divider(color: AppColors.uiDividerGrey),
                        const SizedBox(height: 16),
                        Text(
                          l10n.helpAndObjectivesTitle,
<<<<<<< HEAD
                          style: Theme.of(context).textTheme.titleMedium?.copyWith(color: AppColors.sectionTitlePurple),
=======
                          style: Theme.of(context).textTheme.titleMedium
                              ?.copyWith(color: AppColors.sectionTitlePurple),
>>>>>>> 03c0805d
                        ),
                        const SizedBox(height: 16),
                        Row(
                          children: [
                            Expanded(
                              child: ElevatedButton.icon(
<<<<<<< HEAD
                                onPressed: () => _showTutorialFromSettings(context),
                                icon: const Icon(Icons.school),
                                label: Text(l10n.tutorialButton),
                                style: ElevatedButton.styleFrom(
                                  padding: const EdgeInsets.symmetric(horizontal: 12, vertical: 10),
=======
                                onPressed: () =>
                                    _showTutorialFromSettings(context),
                                icon: const Icon(Icons.school),
                                label: Text(l10n.tutorialButton),
                                style: ElevatedButton.styleFrom(
                                  padding: const EdgeInsets.symmetric(
                                    horizontal: 12,
                                    vertical: 10,
                                  ),
>>>>>>> 03c0805d
                                ),
                              ),
                            ),
                            // Debug: Reset tutorial state (only in debug mode)
                            if (kDebugMode) ...[
                              const SizedBox(width: 12),
                              Expanded(
                                child: TextButton.icon(
                                  onPressed: () => _resetTutorialState(context),
                                  icon: const Icon(Icons.refresh, size: 16),
                                  label: Text(l10n.resetTutorialButton),
                                  style: TextButton.styleFrom(
<<<<<<< HEAD
                                    padding: const EdgeInsets.symmetric(horizontal: 12, vertical: 10),
=======
                                    padding: const EdgeInsets.symmetric(
                                      horizontal: 12,
                                      vertical: 10,
                                    ),
>>>>>>> 03c0805d
                                  ),
                                ),
                              ),
                            ],
                          ],
                        ),
                      ],
                    ),
                  ),
                ),
              ],
            ),
          ),
        );
      },
    );
  }

  /// Build habitability section only if there are planets or moons
  List<Widget> _buildHabitabilitySection(BuildContext context, AppLocalizations l10n, AppState appState) {
    final hasPlanetsOrMoons = appState.simulation.bodies.any(
      (body) => body.bodyType == BodyType.planet || body.bodyType == BodyType.moon,
    );

    if (!hasPlanetsOrMoons) {
      return []; // Return empty list if no planets/moons
    }

    return [
      Text(
        l10n.habitabilityLabel,
<<<<<<< HEAD
        style: Theme.of(context).textTheme.titleMedium?.copyWith(color: AppColors.sectionTitlePurple),
=======
        style: Theme.of(
          context,
        ).textTheme.titleMedium?.copyWith(color: AppColors.sectionTitlePurple),
>>>>>>> 03c0805d
      ),
      const SizedBox(height: 8),

      // Habitable Zones Toggle
      SwitchListTile(
        title: Text(l10n.habitableZonesLabel),
        subtitle: Text(
          l10n.habitableZonesDescription,
<<<<<<< HEAD
          style: TextStyle(color: AppColors.uiWhite.withValues(alpha: AppTypography.opacitySemiTransparent)),
=======
          style: TextStyle(
            color: AppColors.uiWhite.withValues(
              alpha: AppTypography.opacitySemiTransparent,
            ),
          ),
>>>>>>> 03c0805d
        ),
        value: appState.ui.showHabitableZones,
        onChanged: (v) => appState.ui.toggleHabitableZones(),
        secondary: const Icon(Icons.circle_outlined),
      ),

      const SizedBox(height: 16),

      // Habitability Indicators Toggle
      SwitchListTile(
        title: Text(l10n.habitabilityIndicatorsLabel),
        subtitle: Text(
          l10n.habitabilityIndicatorsDescription,
<<<<<<< HEAD
          style: TextStyle(color: AppColors.uiWhite.withValues(alpha: AppTypography.opacitySemiTransparent)),
=======
          style: TextStyle(
            color: AppColors.uiWhite.withValues(
              alpha: AppTypography.opacitySemiTransparent,
            ),
          ),
>>>>>>> 03c0805d
        ),
        value: appState.ui.showHabitabilityIndicators,
        onChanged: (v) => appState.ui.toggleHabitabilityIndicators(),
        secondary: const Icon(Icons.public),
      ),

      const SizedBox(height: 16),
      Divider(color: AppColors.uiDividerGrey),
      const SizedBox(height: 16),
    ];
  }

  /// Show tutorial overlay from settings
  void _showTutorialFromSettings(BuildContext context) {
<<<<<<< HEAD
    // TODO: Implement tutorial functionality
    // FirebaseService.instance.logUIEventWithEnums(UIAction.tutorialStarted, element: UIElement.tutorial);

    final l10n = AppLocalizations.of(context)!;

    // Show a placeholder message for now
    ScaffoldMessenger.of(
      context,
    ).showSnackBar(SnackBar(content: Text(l10n.tutorialComingSoon), duration: const Duration(seconds: 2)));
=======
    FirebaseService.instance.logUIEventWithEnums(
      UIAction.tutorialStarted,
      element: UIElement.tutorial,
    );

    final currentContext = context;

    // Close the settings dialog first
    Navigator.of(context).pop();

    // Then show the tutorial
    showDialog<void>(
      context: currentContext,
      barrierDismissible: false,
      builder: (dialogContext) => TutorialOverlay(
        onComplete: () async {
          await OnboardingService.markTutorialCompleted();
          if (dialogContext.mounted) {
            Navigator.of(dialogContext).pop();
          }

          FirebaseService.instance.logUIEventWithEnums(
            UIAction.tutorialCompleted,
            element: UIElement.tutorial,
          );
        },
      ),
    );
>>>>>>> 03c0805d
  }

  /// Reset tutorial state for testing (debug only)
  void _resetTutorialState(BuildContext context) async {
<<<<<<< HEAD
    // TODO: Implement tutorial reset functionality
    // await OnboardingService.resetTutorialState();
    if (context.mounted) {
      final l10n = AppLocalizations.of(context)!;
      ScaffoldMessenger.of(
        context,
      ).showSnackBar(SnackBar(content: Text(l10n.tutorialResetMessage), duration: const Duration(seconds: 2)));
=======
    await OnboardingService.resetTutorialState();
    if (context.mounted) {
      final l10n = AppLocalizations.of(context)!;
      ScaffoldMessenger.of(context).showSnackBar(
        SnackBar(
          content: Text(l10n.tutorialResetMessage),
          duration: const Duration(seconds: 3),
        ),
      );
>>>>>>> 03c0805d
    }
  }
}<|MERGE_RESOLUTION|>--- conflicted
+++ resolved
@@ -26,13 +26,9 @@
     return Consumer<AppState>(
       builder: (context, appState, child) {
         return Dialog(
-<<<<<<< HEAD
-          shape: RoundedRectangleBorder(borderRadius: BorderRadius.circular(16)),
-=======
           shape: RoundedRectangleBorder(
             borderRadius: BorderRadius.circular(16),
           ),
->>>>>>> 03c0805d
           child: Container(
             constraints: AppConstraints.dialogMedium,
             padding: AppConstraints.dialogPadding,
@@ -60,12 +56,8 @@
                         // Speed Control
                         Text(
                           l10n.speedLabel,
-<<<<<<< HEAD
-                          style: Theme.of(context).textTheme.titleMedium?.copyWith(color: AppColors.sectionTitlePurple),
-=======
                           style: Theme.of(context).textTheme.titleMedium
                               ?.copyWith(color: AppColors.sectionTitlePurple),
->>>>>>> 03c0805d
                         ),
                         const SizedBox(height: 8),
                         Row(
@@ -105,12 +97,8 @@
                         // Trails Section
                         Text(
                           l10n.trailsLabel,
-<<<<<<< HEAD
-                          style: Theme.of(context).textTheme.titleMedium?.copyWith(color: AppColors.sectionTitlePurple),
-=======
                           style: Theme.of(context).textTheme.titleMedium
                               ?.copyWith(color: AppColors.sectionTitlePurple),
->>>>>>> 03c0805d
                         ),
                         const SizedBox(height: 8),
 
@@ -120,13 +108,9 @@
                           subtitle: Text(
                             l10n.showTrailsDescription,
                             style: TextStyle(
-<<<<<<< HEAD
-                              color: AppColors.uiWhite.withValues(alpha: AppTypography.opacitySemiTransparent),
-=======
                               color: AppColors.uiWhite.withValues(
                                 alpha: AppTypography.opacitySemiTransparent,
                               ),
->>>>>>> 03c0805d
                             ),
                           ),
                           value: appState.ui.showTrails,
@@ -140,13 +124,9 @@
                           subtitle: Text(
                             l10n.showOrbitalPathsDescription,
                             style: TextStyle(
-<<<<<<< HEAD
-                              color: AppColors.uiWhite.withValues(alpha: AppTypography.opacitySemiTransparent),
-=======
                               color: AppColors.uiWhite.withValues(
                                 alpha: AppTypography.opacitySemiTransparent,
                               ),
->>>>>>> 03c0805d
                             ),
                           ),
                           value: appState.ui.showOrbitalPaths,
@@ -161,13 +141,9 @@
                             subtitle: Text(
                               l10n.dualOrbitalPathsDescription,
                               style: TextStyle(
-<<<<<<< HEAD
-                                color: AppColors.uiWhite.withValues(alpha: AppTypography.opacitySemiTransparent),
-=======
                                 color: AppColors.uiWhite.withValues(
                                   alpha: AppTypography.opacitySemiTransparent,
                                 ),
->>>>>>> 03c0805d
                               ),
                             ),
                             value: appState.ui.dualOrbitalPaths,
@@ -183,13 +159,9 @@
                           subtitle: Text(
                             l10n.showLabelsDescription,
                             style: TextStyle(
-<<<<<<< HEAD
-                              color: AppColors.uiWhite.withValues(alpha: AppTypography.opacitySemiTransparent),
-=======
                               color: AppColors.uiWhite.withValues(
                                 alpha: AppTypography.opacitySemiTransparent,
                               ),
->>>>>>> 03c0805d
                             ),
                           ),
                           value: appState.ui.showLabels,
@@ -203,13 +175,9 @@
                           subtitle: Text(
                             l10n.offScreenIndicatorsDescription,
                             style: TextStyle(
-<<<<<<< HEAD
-                              color: AppColors.uiWhite.withValues(alpha: AppTypography.opacitySemiTransparent),
-=======
                               color: AppColors.uiWhite.withValues(
                                 alpha: AppTypography.opacitySemiTransparent,
                               ),
->>>>>>> 03c0805d
                             ),
                           ),
                           value: appState.ui.showOffScreenIndicators,
@@ -226,12 +194,8 @@
                         // Camera Controls Section
                         Text(
                           l10n.cameraControlsLabel,
-<<<<<<< HEAD
-                          style: Theme.of(context).textTheme.titleMedium?.copyWith(color: AppColors.sectionTitlePurple),
-=======
                           style: Theme.of(context).textTheme.titleMedium
                               ?.copyWith(color: AppColors.sectionTitlePurple),
->>>>>>> 03c0805d
                         ),
                         const SizedBox(height: 8),
 
@@ -241,13 +205,9 @@
                           subtitle: Text(
                             l10n.invertPitchControlsDescription,
                             style: TextStyle(
-<<<<<<< HEAD
-                              color: AppColors.uiWhite.withValues(alpha: AppTypography.opacitySemiTransparent),
-=======
                               color: AppColors.uiWhite.withValues(
                                 alpha: AppTypography.opacitySemiTransparent,
                               ),
->>>>>>> 03c0805d
                             ),
                           ),
                           value: appState.camera.invertPitch,
@@ -262,14 +222,8 @@
                         if (ScreenshotModeService().isAvailable) ...[
                           Text(
                             l10n.marketingLabel,
-<<<<<<< HEAD
-                            style: Theme.of(
-                              context,
-                            ).textTheme.titleMedium?.copyWith(color: AppColors.sectionTitlePurple),
-=======
                             style: Theme.of(context).textTheme.titleMedium
                                 ?.copyWith(color: AppColors.sectionTitlePurple),
->>>>>>> 03c0805d
                           ),
                           const SizedBox(height: 8),
                           const ScreenshotModeWidget(),
@@ -280,12 +234,8 @@
                         // Language Section
                         Text(
                           l10n.languageLabel,
-<<<<<<< HEAD
-                          style: Theme.of(context).textTheme.titleMedium?.copyWith(color: AppColors.sectionTitlePurple),
-=======
                           style: Theme.of(context).textTheme.titleMedium
                               ?.copyWith(color: AppColors.sectionTitlePurple),
->>>>>>> 03c0805d
                         ),
                         const SizedBox(height: 8),
 
@@ -311,13 +261,6 @@
                                         Text(l10n.languageLabel),
                                         Text(
                                           l10n.languageDescription,
-<<<<<<< HEAD
-                                          style: Theme.of(context).textTheme.bodySmall?.copyWith(
-                                            color: AppColors.uiWhite.withValues(
-                                              alpha: AppTypography.opacitySemiTransparent,
-                                            ),
-                                          ),
-=======
                                           style: Theme.of(context)
                                               .textTheme
                                               .bodySmall
@@ -328,7 +271,6 @@
                                                           .opacitySemiTransparent,
                                                     ),
                                               ),
->>>>>>> 03c0805d
                                         ),
                                       ],
                                     ),
@@ -405,25 +347,14 @@
                         const SizedBox(height: 16),
                         Text(
                           l10n.helpAndObjectivesTitle,
-<<<<<<< HEAD
-                          style: Theme.of(context).textTheme.titleMedium?.copyWith(color: AppColors.sectionTitlePurple),
-=======
                           style: Theme.of(context).textTheme.titleMedium
                               ?.copyWith(color: AppColors.sectionTitlePurple),
->>>>>>> 03c0805d
                         ),
                         const SizedBox(height: 16),
                         Row(
                           children: [
                             Expanded(
                               child: ElevatedButton.icon(
-<<<<<<< HEAD
-                                onPressed: () => _showTutorialFromSettings(context),
-                                icon: const Icon(Icons.school),
-                                label: Text(l10n.tutorialButton),
-                                style: ElevatedButton.styleFrom(
-                                  padding: const EdgeInsets.symmetric(horizontal: 12, vertical: 10),
-=======
                                 onPressed: () =>
                                     _showTutorialFromSettings(context),
                                 icon: const Icon(Icons.school),
@@ -433,7 +364,6 @@
                                     horizontal: 12,
                                     vertical: 10,
                                   ),
->>>>>>> 03c0805d
                                 ),
                               ),
                             ),
@@ -446,14 +376,10 @@
                                   icon: const Icon(Icons.refresh, size: 16),
                                   label: Text(l10n.resetTutorialButton),
                                   style: TextButton.styleFrom(
-<<<<<<< HEAD
-                                    padding: const EdgeInsets.symmetric(horizontal: 12, vertical: 10),
-=======
                                     padding: const EdgeInsets.symmetric(
                                       horizontal: 12,
                                       vertical: 10,
                                     ),
->>>>>>> 03c0805d
                                   ),
                                 ),
                               ),
@@ -485,13 +411,9 @@
     return [
       Text(
         l10n.habitabilityLabel,
-<<<<<<< HEAD
-        style: Theme.of(context).textTheme.titleMedium?.copyWith(color: AppColors.sectionTitlePurple),
-=======
         style: Theme.of(
           context,
         ).textTheme.titleMedium?.copyWith(color: AppColors.sectionTitlePurple),
->>>>>>> 03c0805d
       ),
       const SizedBox(height: 8),
 
@@ -500,15 +422,11 @@
         title: Text(l10n.habitableZonesLabel),
         subtitle: Text(
           l10n.habitableZonesDescription,
-<<<<<<< HEAD
-          style: TextStyle(color: AppColors.uiWhite.withValues(alpha: AppTypography.opacitySemiTransparent)),
-=======
           style: TextStyle(
             color: AppColors.uiWhite.withValues(
               alpha: AppTypography.opacitySemiTransparent,
             ),
           ),
->>>>>>> 03c0805d
         ),
         value: appState.ui.showHabitableZones,
         onChanged: (v) => appState.ui.toggleHabitableZones(),
@@ -522,15 +440,11 @@
         title: Text(l10n.habitabilityIndicatorsLabel),
         subtitle: Text(
           l10n.habitabilityIndicatorsDescription,
-<<<<<<< HEAD
-          style: TextStyle(color: AppColors.uiWhite.withValues(alpha: AppTypography.opacitySemiTransparent)),
-=======
           style: TextStyle(
             color: AppColors.uiWhite.withValues(
               alpha: AppTypography.opacitySemiTransparent,
             ),
           ),
->>>>>>> 03c0805d
         ),
         value: appState.ui.showHabitabilityIndicators,
         onChanged: (v) => appState.ui.toggleHabitabilityIndicators(),
@@ -545,17 +459,6 @@
 
   /// Show tutorial overlay from settings
   void _showTutorialFromSettings(BuildContext context) {
-<<<<<<< HEAD
-    // TODO: Implement tutorial functionality
-    // FirebaseService.instance.logUIEventWithEnums(UIAction.tutorialStarted, element: UIElement.tutorial);
-
-    final l10n = AppLocalizations.of(context)!;
-
-    // Show a placeholder message for now
-    ScaffoldMessenger.of(
-      context,
-    ).showSnackBar(SnackBar(content: Text(l10n.tutorialComingSoon), duration: const Duration(seconds: 2)));
-=======
     FirebaseService.instance.logUIEventWithEnums(
       UIAction.tutorialStarted,
       element: UIElement.tutorial,
@@ -584,20 +487,10 @@
         },
       ),
     );
->>>>>>> 03c0805d
   }
 
   /// Reset tutorial state for testing (debug only)
   void _resetTutorialState(BuildContext context) async {
-<<<<<<< HEAD
-    // TODO: Implement tutorial reset functionality
-    // await OnboardingService.resetTutorialState();
-    if (context.mounted) {
-      final l10n = AppLocalizations.of(context)!;
-      ScaffoldMessenger.of(
-        context,
-      ).showSnackBar(SnackBar(content: Text(l10n.tutorialResetMessage), duration: const Duration(seconds: 2)));
-=======
     await OnboardingService.resetTutorialState();
     if (context.mounted) {
       final l10n = AppLocalizations.of(context)!;
@@ -607,7 +500,6 @@
           duration: const Duration(seconds: 3),
         ),
       );
->>>>>>> 03c0805d
     }
   }
 }